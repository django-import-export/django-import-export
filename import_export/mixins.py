--- conflicted
+++ resolved
@@ -15,15 +15,12 @@
 
 
 class BaseImportExportMixin:
-<<<<<<< HEAD
-=======
     """
     Base mixin for functionality related to importing and exporting via the Admin
     interface.
     """
 
     resource_class = None
->>>>>>> 43423b6c
     resource_classes = []
 
     @property
