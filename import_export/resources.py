--- conflicted
+++ resolved
@@ -287,18 +287,12 @@
         :param instance: The instance of the object to be persisted.
 
         :param is_create: A boolean flag to indicate whether this is a new object
-<<<<<<< HEAD
-        to be created, or an existing object to be updated.
+                          to be created, or an existing object to be updated.
 
         :param row: A dict representing the import row.
 
         :param \**kwargs:
             See :meth:`import_row
-=======
-                          to be created, or an existing object to be updated.
-        :param using_transactions: A flag to indicate whether db transactions are used.
-        :param dry_run: A flag to indicate dry-run mode.
->>>>>>> 7683e92e
         """
         self.before_save_instance(instance, row, **kwargs)
         if self._meta.use_bulk:
@@ -529,22 +523,6 @@
 
         Use ``super`` if you want to preserve default handling while overriding
         ::
-<<<<<<< HEAD
-          class YourResource(ModelResource):
-            def skip_row(self, instance, original, row, import_validation_errors=None):
-                # Add code here
-                return super().skip_row(instance, original, row,
-                  import_validation_errors=import_validation_errors)
-
-        :param instance: A new or updated model instance.
-
-        :param original: The original persisted model instance.
-
-        :param row: A ``dict`` containing key / value data for the row to be imported.
-
-        :param import_validation_errors: A ``dict`` containing key / value data for any
-          identified validation errors.
-=======
 
             class YourResource(ModelResource):
                 def skip_row(self, instance, original,
@@ -552,7 +530,15 @@
                     # Add code here
                     return super().skip_row(instance, original, row,
                                             import_validation_errors=import_validation_errors)
->>>>>>> 7683e92e
+
+        :param instance: A new or updated model instance.
+
+        :param original: The original persisted model instance.
+
+        :param row: A ``dict`` containing key / value data for the row to be imported.
+
+        :param import_validation_errors: A ``dict`` containing key / value data for any
+          identified validation errors.
         """
         if (
             not self._meta.skip_unchanged
@@ -809,7 +795,6 @@
         :param use_transactions: If ``True`` the import process will be processed
                                  inside a transaction.
 
-<<<<<<< HEAD
         :param collect_failed_rows:
           If ``True`` the import process will create a new dataset object comprising
           failed rows and errors.
@@ -826,19 +811,6 @@
 
         :param \**kwargs:
             Metadata which may be associated with the import.
-=======
-        :param collect_failed_rows: If ``True`` the import process will collect
-                                    failed rows.
-
-        :param rollback_on_validation_errors: If both ``use_transactions`` and
-                                              ``rollback_on_validation_errors``
-                                              are set to ``True``, the import
-                                              process will be rolled back in
-                                              case of ValidationError.
-
-        :param dry_run: If ``dry_run`` is set, or an error occurs, if a transaction
-                        is being used, it will be rolled back.
->>>>>>> 7683e92e
         """
 
         if use_transactions is None:
