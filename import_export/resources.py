import functools
import logging
import traceback
from collections import OrderedDict
from copy import deepcopy

import tablib
from diff_match_patch import diff_match_patch
from django.conf import settings
from django.core.exceptions import (
    FieldDoesNotExist,
    ImproperlyConfigured,
    ValidationError,
)
from django.core.management.color import no_style
from django.core.paginator import Paginator
from django.db import connections, router
from django.db.models.fields.related import ForeignObjectRel
from django.db.models.query import QuerySet
from django.db.transaction import TransactionManagementError, set_rollback
from django.utils.encoding import force_str
from django.utils.safestring import mark_safe

from . import widgets
from .fields import Field
from .instance_loaders import ModelInstanceLoader
from .results import Error, Result, RowResult
from .utils import atomic_if_using_transaction

logger = logging.getLogger(__name__)
# Set default logging handler to avoid "No handler found" warnings.
logger.addHandler(logging.NullHandler())


def get_related_model(field):
    if hasattr(field, "related_model"):
        return field.related_model


def has_natural_foreign_key(model):
    """
    Determine if a model has natural foreign key functions
    """
    return hasattr(model, "natural_key") and hasattr(
        model.objects, "get_by_natural_key"
    )


class ResourceOptions:
    """
    The inner Meta class allows for class-level configuration of how the
    Resource should behave. The following options are available:
    """

    model = None
    """
    Django Model class. It is used to introspect available
    fields.

    """
    fields = None
    """
    Controls what introspected fields the Resource should include. A whitelist
    of fields.
    """

    exclude = None
    """
    Controls what introspected fields the Resource should
    NOT include. A blacklist of fields.
    """

    instance_loader_class = None
    """
    Controls which class instance will take
    care of loading existing objects.
    """

    import_id_fields = ["id"]
    """
    Controls which object fields will be used to
    identify existing instances.
    """

    export_order = None
    """
    Controls export order for columns.
    """

    widgets = None
    """
    This dictionary defines widget kwargs for fields.
    """

    use_transactions = None
    """
    Controls if import should use database transactions. Default value is
    ``None`` meaning ``settings.IMPORT_EXPORT_USE_TRANSACTIONS`` will be
    evaluated.
    """

    skip_unchanged = False
    """
    Controls if the import should skip unchanged records. Default value is
    False
    """

    report_skipped = True
    """
    Controls if the result reports skipped rows. Default value is True
    """

    clean_model_instances = False
    """
    Controls whether ``instance.full_clean()`` is called during the import
    process to identify potential validation errors for each (non skipped) row.
    The default value is False.
    """

    chunk_size = None
    """
    Controls the chunk_size argument of Queryset.iterator or,
    if prefetch_related is used, the per_page attribute of Paginator.
    """

    skip_diff = False
    """
    Controls whether or not an instance should be diffed following import.
    By default, an instance is copied prior to insert, update or delete.
    After each row is processed, the instance's copy is diffed against the original,
    and the value stored in each :class:`~import_export.results.RowResult`.
    If diffing is not required, then disabling the diff operation by setting this value
    to ``True`` improves performance, because the copy and comparison operations are
    skipped for each row.
    If enabled, then ``skip_row()`` checks do not execute, because 'skip' logic requires
    comparison between the stored and imported versions of a row.
    If enabled, then HTML row reports are also not generated (see ``skip_html_diff``).
    The default value is False.
    """

    skip_html_diff = False
    """
    Controls whether or not a HTML report is generated after each row.
    By default, the difference between a stored copy and an imported instance
    is generated in HTML form and stored in each
    :class:`~import_export.results.RowResult`.
    The HTML report is used to present changes on the confirmation screen in the admin
    site, hence when this value is ``True``, then changes will not be presented on the
    confirmation screen.
    If the HTML report is not required, then setting this value to ``True`` improves
    performance, because the HTML generation is skipped for each row.
    This is a useful optimization when importing large datasets.
    The default value is False.
    """

    use_bulk = False
    """
    Controls whether import operations should be performed in bulk.
    By default, an object's save() method is called for each row in a data set.
    When bulk is enabled, objects are saved using bulk operations.
    """

    batch_size = 1000
    """
    The batch_size parameter controls how many objects are created in a single query.
    The default is to create objects in batches of 1000.
    See `bulk_create()
    <https://docs.djangoproject.com/en/dev/ref/models/querysets/#bulk-create>`_.
    This parameter is only used if ``use_bulk`` is True.
    """

    force_init_instance = False
    """
    If True, this parameter will prevent imports from checking the database for existing
    instances.
    Enabling this parameter is a performance enhancement if your import dataset is
    guaranteed to contain new instances.
    """

    using_db = None
    """
    DB Connection name to use for db transactions. If not provided,
    ``router.db_for_write(model)`` will be evaluated and if it's missing,
    DEFAULT_DB_ALIAS constant ("default") is used.
    """

    store_row_values = False
    """
    If True, each row's raw data will be stored in each
    :class:`~import_export.results.RowResult`.
    Enabling this parameter will increase the memory usage during import
    which should be considered when importing large datasets.
    """

    store_instance = False
    """
    If True, the row instance will be stored in each
    :class:`~import_export.results.RowResult`.
    Enabling this parameter will increase the memory usage during import
    which should be considered when importing large datasets.
    """

    use_natural_foreign_keys = False
    """
    If True, use_natural_foreign_keys = True will be passed to all foreign
    key widget fields whose models support natural foreign keys. That is,
    the model has a natural_key function and the manager has a
    get_by_natural_key function.
    """


class DeclarativeMetaclass(type):
    def __new__(cls, name, bases, attrs):
        declared_fields = []
        meta = ResourceOptions()

        # If this class is subclassing another Resource, add that Resource's
        # fields. Note that we loop over the bases in *reverse*. This is
        # necessary in order to preserve the correct order of fields.
        for base in bases[::-1]:
            if hasattr(base, "fields"):
                declared_fields = list(base.fields.items()) + declared_fields
                # Collect the Meta options
                options = getattr(base, "Meta", None)
                for option in [
                    option
                    for option in dir(options)
                    if not option.startswith("_") and hasattr(options, option)
                ]:
                    setattr(meta, option, getattr(options, option))

        # Add direct fields
        for field_name, obj in attrs.copy().items():
            if isinstance(obj, Field):
                field = attrs.pop(field_name)
                if not field.column_name:
                    field.column_name = field_name
                declared_fields.append((field_name, field))

        attrs["fields"] = OrderedDict(declared_fields)
        new_class = super().__new__(cls, name, bases, attrs)

        # Add direct options
        options = getattr(new_class, "Meta", None)
        for option in [
            option
            for option in dir(options)
            if not option.startswith("_") and hasattr(options, option)
        ]:
            setattr(meta, option, getattr(options, option))
        new_class._meta = meta

        return new_class


class Diff:
    def __init__(self, resource, instance, new):
        self.left = self._export_resource_fields(resource, instance)
        self.right = []
        self.new = new

    def compare_with(self, resource, instance, dry_run=False):
        self.right = self._export_resource_fields(resource, instance)

    def as_html(self):
        data = []
        dmp = diff_match_patch()
        for v1, v2 in zip(self.left, self.right):
            if v1 != v2 and self.new:
                v1 = ""
            diff = dmp.diff_main(force_str(v1), force_str(v2))
            dmp.diff_cleanupSemantic(diff)
            html = dmp.diff_prettyHtml(diff)
            html = mark_safe(html)
            data.append(html)
        return data

    def _export_resource_fields(self, resource, instance):
        return [
            resource.export_field(f, instance) if instance else ""
            for f in resource.get_user_visible_fields()
        ]


class Resource(metaclass=DeclarativeMetaclass):
    """
    Resource defines how objects are mapped to their import and export
    representations and handle importing and exporting data.
    """

    def __init__(self, **kwargs):
        """
        kwargs:
           An optional dict of kwargs.
           Subclasses can use kwargs to pass dynamic values to enhance import / exports.
        """
        # The fields class attribute is the *class-wide* definition of
        # fields. Because a particular *instance* of the class might want to
        # alter self.fields, we create self.fields here by copying cls.fields.
        # Instances should always modify self.fields; they should not modify
        # cls.fields.
        self.fields = deepcopy(self.fields)

        # lists to hold model instances in memory when bulk operations are enabled
        self.create_instances = list()
        self.update_instances = list()
        self.delete_instances = list()

    @classmethod
    def get_result_class(self):
        """
        Returns the class used to store the result of an import.
        """
        return Result

    @classmethod
    def get_row_result_class(self):
        """
        Returns the class used to store the result of a row import.
        """
        return RowResult

    @classmethod
    def get_error_result_class(self):
        """
        Returns the class used to store an error resulting from an import.
        """
        return Error

    @classmethod
    def get_diff_class(self):
        """
        Returns the class used to display the diff for an imported instance.
        """
        return Diff

    @classmethod
    def get_db_connection_name(self):
        if self._meta.using_db is None:
            return router.db_for_write(self._meta.model)
        else:
            return self._meta.using_db

    def get_use_transactions(self):
        if self._meta.use_transactions is None:
            return getattr(settings, "IMPORT_EXPORT_USE_TRANSACTIONS", True)
        else:
            return self._meta.use_transactions

    def get_chunk_size(self):
        if self._meta.chunk_size is None:
            return getattr(settings, "IMPORT_EXPORT_CHUNK_SIZE", 100)
        else:
            return self._meta.chunk_size

    def get_fields(self, **kwargs):
        """
        Returns fields sorted according to
        :attr:`~import_export.resources.ResourceOptions.export_order`.
        """
        return [self.fields[f] for f in self.get_export_order()]

    def get_field_name(self, field):
        """
        Returns the field name for a given field.
        """
        for field_name, f in self.fields.items():
            if f == field:
                return field_name
        raise AttributeError(
            "Field %s does not exists in %s resource" % (field, self.__class__)
        )

    def init_instance(self, row=None):
        """
        Initializes an object. Implemented in
        :meth:`import_export.resources.ModelResource.init_instance`.
        """
        raise NotImplementedError()

    def get_instance(self, instance_loader, row):
        """
        If all 'import_id_fields' are present in the dataset, calls
        the :doc:`InstanceLoader <api_instance_loaders>`. Otherwise,
        returns `None`.
        """
        import_id_fields = [self.fields[f] for f in self.get_import_id_fields()]
        for field in import_id_fields:
            if field.column_name not in row:
                return
        return instance_loader.get_instance(row)

    def get_or_init_instance(self, instance_loader, row):
        """
        Either fetches an already existing instance or initializes a new one.
        """
        if not self._meta.force_init_instance:
            instance = self.get_instance(instance_loader, row)
            if instance:
                return (instance, False)
        return (self.init_instance(row), True)

    def get_import_id_fields(self):
        """ """
        return self._meta.import_id_fields

    def get_bulk_update_fields(self):
        """
        Returns the fields to be included in calls to bulk_update().
        ``import_id_fields`` are removed because `id` fields cannot be supplied to
        bulk_update().
        """
        return [f for f in self.fields if f not in self._meta.import_id_fields]

    def bulk_create(
        self, using_transactions, dry_run, raise_errors, batch_size=None, result=None
    ):
        """
        Creates objects by calling ``bulk_create``.
        """
        try:
            if len(self.create_instances) > 0:
                if not using_transactions and dry_run:
                    pass
                else:
                    self._meta.model.objects.bulk_create(
                        self.create_instances, batch_size=batch_size
                    )
        except Exception as e:
            self.handle_import_error(result, e, raise_errors)
        finally:
            self.create_instances.clear()

    def bulk_update(
        self, using_transactions, dry_run, raise_errors, batch_size=None, result=None
    ):
        """
        Updates objects by calling ``bulk_update``.
        """
        try:
            if len(self.update_instances) > 0:
                if not using_transactions and dry_run:
                    pass
                else:
                    self._meta.model.objects.bulk_update(
                        self.update_instances,
                        self.get_bulk_update_fields(),
                        batch_size=batch_size,
                    )
        except Exception as e:
            self.handle_import_error(result, e, raise_errors)
        finally:
            self.update_instances.clear()

    def bulk_delete(self, using_transactions, dry_run, raise_errors, result=None):
        """
        Deletes objects by filtering on a list of instances to be deleted,
        then calling ``delete()`` on the entire queryset.
        """
        try:
            if len(self.delete_instances) > 0:
                if not using_transactions and dry_run:
                    pass
                else:
                    delete_ids = [o.pk for o in self.delete_instances]
                    self._meta.model.objects.filter(pk__in=delete_ids).delete()
        except Exception as e:
            self.handle_import_error(result, e, raise_errors)
        finally:
            self.delete_instances.clear()

    def validate_instance(
        self, instance, import_validation_errors=None, validate_unique=True
    ):
        """
        Takes any validation errors that were raised by
        :meth:`~import_export.resources.Resource.import_obj`, and combines them
        with validation errors raised by the instance's ``full_clean()``
        method. The combined errors are then re-raised as single, multi-field
        ValidationError.

        If the ``clean_model_instances`` option is False, the instances's
        ``full_clean()`` method is not called, and only the errors raised by
        ``import_obj()`` are re-raised.
        """
        if import_validation_errors is None:
            errors = {}
        else:
            errors = import_validation_errors.copy()
        if self._meta.clean_model_instances:
            try:
                instance.full_clean(
                    exclude=errors.keys(),
                    validate_unique=validate_unique,
                )
            except ValidationError as e:
                errors = e.update_error_dict(errors)

        if errors:
            raise ValidationError(errors)

    def save_instance(
        self, instance, is_create, using_transactions=True, dry_run=False
    ):
        """
        Takes care of saving the object to the database.

        Objects can be created in bulk if ``use_bulk`` is enabled.

        :param instance: The instance of the object to be persisted.
        :param is_create: A boolean flag to indicate whether this is a new object
        to be created, or an existing object to be updated.
        :param using_transactions: A flag to indicate whether db transactions are used.
        :param dry_run: A flag to indicate dry-run mode.
        """
        self.before_save_instance(instance, using_transactions, dry_run)
        if self._meta.use_bulk:
            if is_create:
                self.create_instances.append(instance)
            else:
                self.update_instances.append(instance)
        else:
            if not using_transactions and dry_run:
                # we don't have transactions and we want to do a dry_run
                pass
            else:
                instance.save()
        self.after_save_instance(instance, using_transactions, dry_run)

    def before_save_instance(self, instance, using_transactions, dry_run):
        """
        Override to add additional logic. Does nothing by default.
        """
        pass

    def after_save_instance(self, instance, using_transactions, dry_run):
        """
        Override to add additional logic. Does nothing by default.
        """
        pass

    def delete_instance(self, instance, using_transactions=True, dry_run=False):
        """
        Calls :meth:`instance.delete` as long as ``dry_run`` is not set.
        If ``use_bulk`` then instances are appended to a list for bulk import.
        """
        self.before_delete_instance(instance, dry_run)
        if self._meta.use_bulk:
            self.delete_instances.append(instance)
        else:
            if not using_transactions and dry_run:
                # we don't have transactions and we want to do a dry_run
                pass
            else:
                instance.delete()
        self.after_delete_instance(instance, dry_run)

    def before_delete_instance(self, instance, dry_run):
        """
        Override to add additional logic. Does nothing by default.
        """
        pass

    def after_delete_instance(self, instance, dry_run):
        """
        Override to add additional logic. Does nothing by default.
        """
        pass

    def import_field(self, field, obj, data, is_m2m=False, **kwargs):
        """
        Calls :meth:`import_export.fields.Field.save` if ``Field.attribute``
        is specified, and ``Field.column_name`` is found in ``data``.
        """
        if field.attribute and field.column_name in data:
            field.save(obj, data, is_m2m, **kwargs)

    def get_import_fields(self):
        return self.get_fields()

    def import_obj(self, obj, data, dry_run, **kwargs):
        """
        Traverses every field in this Resource and calls
        :meth:`~import_export.resources.Resource.import_field`. If
        ``import_field()`` results in a ``ValueError`` being raised for
        one of more fields, those errors are captured and reraised as a single,
        multi-field ValidationError."""
        errors = {}
        for field in self.get_import_fields():
            if isinstance(field.widget, widgets.ManyToManyWidget):
                continue
            try:
                self.import_field(field, obj, data, **kwargs)
            except ValueError as e:
                errors[field.attribute] = ValidationError(force_str(e), code="invalid")
        if errors:
            raise ValidationError(errors)

    def save_m2m(self, obj, data, using_transactions, dry_run):
        """
        Saves m2m fields.

        Model instance need to have a primary key value before
        a many-to-many relationship can be used.
        """
        if (not using_transactions and dry_run) or self._meta.use_bulk:
            # we don't have transactions and we want to do a dry_run
            # OR use_bulk is enabled (m2m operations are not supported
            # for bulk operations)
            pass
        else:
            for field in self.get_import_fields():
                if not isinstance(field.widget, widgets.ManyToManyWidget):
                    continue
                self.import_field(field, obj, data, True)

    def for_delete(self, row, instance):
        """
        Returns ``True`` if ``row`` importing should delete instance.

        Default implementation returns ``False``.
        Override this method to handle deletion.
        """
        return False

    def skip_row(self, instance, original, row, import_validation_errors=None):
        """
        Returns ``True`` if ``row`` importing should be skipped.

        Default implementation returns ``False`` unless skip_unchanged == True
        and skip_diff == False.

        If skip_diff is True, then no comparisons can be made because ``original``
        will be None.

        When left unspecified, skip_diff and skip_unchanged both default to ``False``,
        and rows are never skipped.

        By default, rows are not skipped if validation errors have been detected
        during import.  You can change this behavior and choose to ignore validation
        errors by overriding this method.

        Override this method to handle skipping rows meeting certain
        conditions.

        Use ``super`` if you want to preserve default handling while overriding
        ::
          class YourResource(ModelResource):
            def skip_row(self, instance, original, row, import_validation_errors=None):
                # Add code here
                return super().skip_row(instance, original, row,
                  import_validation_errors=import_validation_errors)
        """
        if (
            not self._meta.skip_unchanged
            or self._meta.skip_diff
            or import_validation_errors
        ):
            return False
        for field in self.get_import_fields():
            # For fields that are models.fields.related.ManyRelatedManager
            # we need to compare the results
            if isinstance(field.widget, widgets.ManyToManyWidget):
                # #1437 - handle m2m field not present in import file
                if field.column_name not in row.keys():
                    continue
                # m2m instance values are taken from the 'row' because they
                # have not been written to the 'instance' at this point
                instance_values = list(field.clean(row))
                original_values = (
                    list()
                    if original.pk is None
                    else list(field.get_value(original).all())
                )
                if len(instance_values) != len(original_values):
                    return False

                if sorted(v.pk for v in instance_values) != sorted(
                    v.pk for v in original_values
                ):
                    return False
            else:
                if field.get_value(instance) != field.get_value(original):
                    return False
        return True

    def get_diff_headers(self):
        """
        Diff representation headers.
        """
        return self.get_user_visible_headers()

    def before_import(self, dataset, using_transactions, dry_run, **kwargs):
        """
        Override to add additional logic. Does nothing by default.
        """
        pass

    def after_import(self, dataset, result, using_transactions, dry_run, **kwargs):
        """
        Override to add additional logic. Does nothing by default.
        """
        pass

    def before_import_row(self, row, row_number=None, **kwargs):
        """
        Override to add additional logic. Does nothing by default.
        """
        pass

    def after_import_row(self, row, row_result, row_number=None, **kwargs):
        """
        Override to add additional logic. Does nothing by default.

        :param row: A ``dict`` of the import row.

        :param row_result: A ``RowResult`` instance.
          References the persisted ``instance`` as an attribute.

        :param row_number: The row number from the dataset.
        """
        pass

    def after_import_instance(self, instance, new, row_number=None, **kwargs):
        """
        Override to add additional logic. Does nothing by default.
        """
        pass

    def handle_import_error(self, result, error, raise_errors=False):
        logger.debug(error, exc_info=error)
        if result:
            tb_info = traceback.format_exc()
            result.append_base_error(self.get_error_result_class()(error, tb_info))
        if raise_errors:
            raise

    def import_row(
<<<<<<< HEAD
        self, row, instance_loader, using_transactions=True, dry_run=False, **kwargs
=======
        self,
        row,
        instance_loader,
        using_transactions=True,
        dry_run=False,
        raise_errors=None,
        **kwargs,
>>>>>>> 30ae596b
    ):
        """
        Imports data from ``tablib.Dataset``. Refer to :doc:`import_workflow`
        for a more complete description of the whole import process.

        :param row: A ``dict`` of the row to import

        :param instance_loader: The instance loader to be used to load the row

        :param using_transactions: If ``using_transactions`` is set, a transaction
            is being used to wrap the import

        :param dry_run: If ``dry_run`` is set, or error occurs, transaction
            will be rolled back.
        """
        skip_diff = self._meta.skip_diff
        row_result = self.get_row_result_class()()
        if self._meta.store_row_values:
            row_result.row_values = row
        original = None
        try:
            self.before_import_row(row, **kwargs)
            instance, new = self.get_or_init_instance(instance_loader, row)
            self.after_import_instance(instance, new, **kwargs)
            if new:
                row_result.import_type = RowResult.IMPORT_TYPE_NEW
            else:
                row_result.import_type = RowResult.IMPORT_TYPE_UPDATE
            row_result.new_record = new
            if not skip_diff:
                original = deepcopy(instance)
                diff = self.get_diff_class()(self, original, new)
            if self.for_delete(row, instance):
                if new:
                    row_result.import_type = RowResult.IMPORT_TYPE_SKIP
                    if not skip_diff:
                        diff.compare_with(self, None, dry_run)
                else:
                    row_result.import_type = RowResult.IMPORT_TYPE_DELETE
                    row_result.add_instance_info(instance)
                    if self._meta.store_instance:
                        row_result.instance = instance
                    self.delete_instance(instance, using_transactions, dry_run)
                    if not skip_diff:
                        diff.compare_with(self, None, dry_run)
            else:
                import_validation_errors = {}
                try:
                    self.import_obj(instance, row, dry_run, **kwargs)
                except ValidationError as e:
                    # Validation errors from import_obj() are passed on to
                    # validate_instance(), where they can be combined with model
                    # instance validation errors if necessary
                    import_validation_errors = e.update_error_dict(
                        import_validation_errors
                    )

                if self.skip_row(instance, original, row, import_validation_errors):
                    row_result.import_type = RowResult.IMPORT_TYPE_SKIP
                else:
                    self.validate_instance(instance, import_validation_errors)
                    self.save_instance(instance, new, using_transactions, dry_run)
                    self.save_m2m(instance, row, using_transactions, dry_run)
                row_result.add_instance_info(instance)
                if self._meta.store_instance:
                    row_result.instance = instance
                if not skip_diff:
                    diff.compare_with(self, instance, dry_run)
                    if not new:
                        row_result.original = original

            if not skip_diff and not self._meta.skip_html_diff:
                row_result.diff = diff.as_html()
            self.after_import_row(row, row_result, **kwargs)

        except ValidationError as e:
            row_result.import_type = RowResult.IMPORT_TYPE_INVALID
            row_result.validation_error = e
        except Exception as e:
            row_result.import_type = RowResult.IMPORT_TYPE_ERROR
            # There is no point logging a transaction error for each row
            # when only the original error is likely to be relevant
            if not isinstance(e, TransactionManagementError):
                logger.debug(e, exc_info=e)
            tb_info = traceback.format_exc()
            row_result.errors.append(self.get_error_result_class()(e, tb_info, row))

        return row_result

    def import_data(
        self,
        dataset,
        dry_run=False,
        raise_errors=False,
        use_transactions=None,
        collect_failed_rows=False,
        rollback_on_validation_errors=False,
        **kwargs,
    ):
        """
        Imports data from ``tablib.Dataset``. Refer to :doc:`import_workflow`
        for a more complete description of the whole import process.

        :param dataset: A ``tablib.Dataset``

        :param raise_errors: Whether errors should be printed to the end user
            or raised regularly.

        :param use_transactions: If ``True`` the import process will be processed
            inside a transaction.

        :param collect_failed_rows: If ``True`` the import process will collect
            failed rows.

        :param rollback_on_validation_errors: If both ``use_transactions`` and
        ``rollback_on_validation_errors`` are set to ``True``, the import process will
        be rolled back in case of ValidationError.

        :param dry_run: If ``dry_run`` is set, or an error occurs, if a transaction
            is being used, it will be rolled back.
        """

        if use_transactions is None:
            use_transactions = self.get_use_transactions()

        db_connection = self.get_db_connection_name()
        connection = connections[db_connection]
        supports_transactions = getattr(
            connection.features, "supports_transactions", False
        )

        if use_transactions and not supports_transactions:
            raise ImproperlyConfigured

        using_transactions = (use_transactions or dry_run) and supports_transactions

        if self._meta.batch_size is not None and (
            not isinstance(self._meta.batch_size, int) or self._meta.batch_size < 0
        ):
            raise ValueError("Batch size must be a positive integer")

        with atomic_if_using_transaction(using_transactions, using=db_connection):
            result = self.import_data_inner(
                dataset,
                dry_run,
                raise_errors,
                using_transactions,
                collect_failed_rows,
                **kwargs,
            )
            if using_transactions and (
                dry_run
                or result.has_errors()
                or (rollback_on_validation_errors and result.has_validation_errors())
            ):
                set_rollback(True, using=db_connection)
            return result

    def import_data_inner(
        self,
        dataset,
        dry_run,
        raise_errors,
        using_transactions,
        collect_failed_rows,
<<<<<<< HEAD
        **kwargs
=======
        rollback_on_validation_errors=None,
        **kwargs,
>>>>>>> 30ae596b
    ):
        result = self.get_result_class()()
        result.diff_headers = self.get_diff_headers()
        result.total_rows = len(dataset)
        db_connection = self.get_db_connection_name()

        try:
            with atomic_if_using_transaction(using_transactions, using=db_connection):
                self.before_import(dataset, using_transactions, dry_run, **kwargs)
        except Exception as e:
            self.handle_import_error(result, e, raise_errors)

        instance_loader = self._meta.instance_loader_class(self, dataset)

        # Update the total in case the dataset was altered by before_import()
        result.total_rows = len(dataset)

        if collect_failed_rows:
            result.add_dataset_headers(dataset.headers)

        for i, data_row in enumerate(dataset, 1):
            row = OrderedDict(zip(dataset.headers, data_row))
            with atomic_if_using_transaction(
                using_transactions and not self._meta.use_bulk, using=db_connection
            ):
                row_result = self.import_row(
                    row,
                    instance_loader,
                    using_transactions=using_transactions,
                    dry_run=dry_run,
                    row_number=i,
                    **kwargs,
                )
            if self._meta.use_bulk:
                # persist a batch of rows
                # because this is a batch, any exceptions are logged and not associated
                # with a specific row
                if len(self.create_instances) == self._meta.batch_size:
                    with atomic_if_using_transaction(
                        using_transactions, using=db_connection
                    ):
                        self.bulk_create(
                            using_transactions,
                            dry_run,
                            raise_errors,
                            batch_size=self._meta.batch_size,
                            result=result,
                        )
                if len(self.update_instances) == self._meta.batch_size:
                    with atomic_if_using_transaction(
                        using_transactions, using=db_connection
                    ):
                        self.bulk_update(
                            using_transactions,
                            dry_run,
                            raise_errors,
                            batch_size=self._meta.batch_size,
                            result=result,
                        )
                if len(self.delete_instances) == self._meta.batch_size:
                    with atomic_if_using_transaction(
                        using_transactions, using=db_connection
                    ):
                        self.bulk_delete(
                            using_transactions, dry_run, raise_errors, result=result
                        )

            result.increment_row_result_total(row_result)

            if row_result.errors:
                if collect_failed_rows:
                    result.append_failed_row(row, row_result.errors[0])
                if raise_errors:
                    raise row_result.errors[-1].error
            elif row_result.validation_error:
                result.append_invalid_row(i, row, row_result.validation_error)
                if collect_failed_rows:
                    result.append_failed_row(row, row_result.validation_error)
                if raise_errors:
                    raise row_result.validation_error
            if (
                row_result.import_type != RowResult.IMPORT_TYPE_SKIP
                or self._meta.report_skipped
            ):
                result.append_row_result(row_result)

        if self._meta.use_bulk:
            # bulk persist any instances which are still pending
            with atomic_if_using_transaction(using_transactions, using=db_connection):
                self.bulk_create(
                    using_transactions, dry_run, raise_errors, result=result
                )
                self.bulk_update(
                    using_transactions, dry_run, raise_errors, result=result
                )
                self.bulk_delete(
                    using_transactions, dry_run, raise_errors, result=result
                )

        try:
            with atomic_if_using_transaction(using_transactions, using=db_connection):
                self.after_import(
                    dataset, result, using_transactions, dry_run, **kwargs
                )
        except Exception as e:
            self.handle_import_error(result, e, raise_errors)

        return result

    def get_export_order(self):
        order = tuple(self._meta.export_order or ())
        return order + tuple(k for k in self.fields if k not in order)

    def before_export(self, queryset, *args, **kwargs):
        """
        Override to add additional logic. Does nothing by default.
        """
        pass

    def after_export(self, queryset, data, *args, **kwargs):
        """
        Override to add additional logic. Does nothing by default.
        """
        pass

    def filter_export(self, queryset, *args, **kwargs):
        """
        Override to filter an export queryset.
        """
        return queryset

    def export_field(self, field, obj):
        field_name = self.get_field_name(field)
        dehydrate_method = field.get_dehydrate_method(field_name)

        method = getattr(self, dehydrate_method, None)
        if method is not None:
            return method(obj)
        return field.export(obj)

    def get_export_fields(self):
        return self.get_fields()

    def export_resource(self, obj):
        return [self.export_field(field, obj) for field in self.get_export_fields()]

    def get_export_headers(self):
        headers = [force_str(field.column_name) for field in self.get_export_fields()]
        return headers

    def get_user_visible_headers(self):
        headers = [
            force_str(field.column_name) for field in self.get_user_visible_fields()
        ]
        return headers

    def get_user_visible_fields(self):
        return self.get_fields()

    def iter_queryset(self, queryset):
        if not isinstance(queryset, QuerySet):
            yield from queryset
        elif queryset._prefetch_related_lookups:
            # Django's queryset.iterator ignores prefetch_related which might result
            # in an excessive amount of db calls. Therefore we use pagination
            # as a work-around
            if not queryset.query.order_by:
                # Paginator() throws a warning if there is no sorting
                # attached to the queryset
                queryset = queryset.order_by("pk")
            paginator = Paginator(queryset, self.get_chunk_size())
            for index in range(paginator.num_pages):
                yield from paginator.get_page(index + 1)
        else:
            yield from queryset.iterator(chunk_size=self.get_chunk_size())

    def export(self, *args, queryset=None, **kwargs):
        """
        Exports a resource.
        :returns: Dataset object.
        """
        self.before_export(queryset, *args, **kwargs)

        if queryset is None:
            queryset = self.get_queryset()
        queryset = self.filter_export(queryset, *args, **kwargs)
        headers = self.get_export_headers()
        data = tablib.Dataset(headers=headers)

        for obj in self.iter_queryset(queryset):
            data.append(self.export_resource(obj))

        self.after_export(queryset, data, *args, **kwargs)

        return data


class ModelDeclarativeMetaclass(DeclarativeMetaclass):
    def __new__(cls, name, bases, attrs):
        new_class = super().__new__(cls, name, bases, attrs)

        opts = new_class._meta

        if not opts.instance_loader_class:
            opts.instance_loader_class = ModelInstanceLoader

        if opts.model:
            model_opts = opts.model._meta
            declared_fields = new_class.fields

            field_list = []
            for f in sorted(model_opts.fields + model_opts.many_to_many):
                if opts.fields is not None and f.name not in opts.fields:
                    continue
                if opts.exclude and f.name in opts.exclude:
                    continue
                if f.name in declared_fields:
                    continue

                field = new_class.field_from_django_field(f.name, f, readonly=False)
                field_list.append(
                    (
                        f.name,
                        field,
                    )
                )

            new_class.fields.update(OrderedDict(field_list))

            # add fields that follow relationships
            if opts.fields is not None:
                field_list = []
                for field_name in opts.fields:
                    if field_name in declared_fields:
                        continue
                    if field_name.find("__") == -1:
                        continue

                    model = opts.model
                    attrs = field_name.split("__")
                    for i, attr in enumerate(attrs):
                        verbose_path = ".".join(
                            [opts.model.__name__] + attrs[0 : i + 1]
                        )

                        try:
                            f = model._meta.get_field(attr)
                        except FieldDoesNotExist as e:
                            logger.debug(e, exc_info=e)
                            raise FieldDoesNotExist(
                                "%s: %s has no field named '%s'"
                                % (verbose_path, model.__name__, attr)
                            )

                        if i < len(attrs) - 1:
                            # We're not at the last attribute yet, so check
                            # that we're looking at a relation, and move on to
                            # the next model.
                            if isinstance(f, ForeignObjectRel):
                                model = get_related_model(f)
                            else:
                                if get_related_model(f) is None:
                                    raise KeyError(
                                        "%s is not a relation" % verbose_path
                                    )
                                model = get_related_model(f)

                    if isinstance(f, ForeignObjectRel):
                        f = f.field

                    field = new_class.field_from_django_field(
                        field_name, f, readonly=True
                    )
                    field_list.append((field_name, field))

                new_class.fields.update(OrderedDict(field_list))

        return new_class


class ModelResource(Resource, metaclass=ModelDeclarativeMetaclass):
    """
    ModelResource is Resource subclass for handling Django models.
    """

    DEFAULT_RESOURCE_FIELD = Field

    WIDGETS_MAP = {
        "ManyToManyField": "get_m2m_widget",
        "OneToOneField": "get_fk_widget",
        "ForeignKey": "get_fk_widget",
        "CharField": widgets.CharWidget,
        "DecimalField": widgets.DecimalWidget,
        "DateTimeField": widgets.DateTimeWidget,
        "DateField": widgets.DateWidget,
        "TimeField": widgets.TimeWidget,
        "DurationField": widgets.DurationWidget,
        "FloatField": widgets.FloatWidget,
        "IntegerField": widgets.IntegerWidget,
        "PositiveIntegerField": widgets.IntegerWidget,
        "BigIntegerField": widgets.IntegerWidget,
        "PositiveSmallIntegerField": widgets.IntegerWidget,
        "SmallIntegerField": widgets.IntegerWidget,
        "SmallAutoField": widgets.IntegerWidget,
        "AutoField": widgets.IntegerWidget,
        "BigAutoField": widgets.IntegerWidget,
        "NullBooleanField": widgets.BooleanWidget,
        "BooleanField": widgets.BooleanWidget,
        "JSONField": widgets.JSONWidget,
    }

    @classmethod
    def get_m2m_widget(cls, field):
        """
        Prepare widget for m2m field
        """
        return functools.partial(
            widgets.ManyToManyWidget, model=get_related_model(field)
        )

    @classmethod
    def get_fk_widget(cls, field):
        """
        Prepare widget for fk and o2o fields
        """

        model = get_related_model(field)

        use_natural_foreign_keys = (
            has_natural_foreign_key(model) and cls._meta.use_natural_foreign_keys
        )

        return functools.partial(
            widgets.ForeignKeyWidget,
            model=model,
            use_natural_foreign_keys=use_natural_foreign_keys,
        )

    @classmethod
    def widget_from_django_field(cls, f, default=widgets.Widget):
        """
        Returns the widget that would likely be associated with each
        Django type.

        Includes mapping of Postgres Array field. In the case that
        psycopg2 is not installed, we consume the error and process the field
        regardless.
        """
        result = default
        internal_type = ""
        if callable(getattr(f, "get_internal_type", None)):
            internal_type = f.get_internal_type()

        if internal_type in cls.WIDGETS_MAP:
            result = cls.WIDGETS_MAP[internal_type]
            if isinstance(result, str):
                result = getattr(cls, result)(f)
        else:
            try:
                from django.contrib.postgres.fields import ArrayField
            except ImportError:
                # ImportError: No module named psycopg2.extras
                class ArrayField:
                    pass

            if isinstance(f, ArrayField):
                return widgets.SimpleArrayWidget

        return result

    @classmethod
    def widget_kwargs_for_field(self, field_name):
        """
        Returns widget kwargs for given field_name.
        """
        if self._meta.widgets:
            return self._meta.widgets.get(field_name, {})
        return {}

    @classmethod
    def field_from_django_field(cls, field_name, django_field, readonly):
        """
        Returns a Resource Field instance for the given Django model field.
        """

        FieldWidget = cls.widget_from_django_field(django_field)
        widget_kwargs = cls.widget_kwargs_for_field(field_name)
        field = cls.DEFAULT_RESOURCE_FIELD(
            attribute=field_name,
            column_name=field_name,
            widget=FieldWidget(**widget_kwargs),
            readonly=readonly,
            default=django_field.default,
        )
        return field

    def get_queryset(self):
        """
        Returns a queryset of all objects for this model. Override this if you
        want to limit the returned queryset.
        """
        return self._meta.model.objects.all()

    def init_instance(self, row=None):
        """
        Initializes a new Django model.
        """
        return self._meta.model()

    def after_import(self, dataset, result, using_transactions, dry_run, **kwargs):
        """
        Reset the SQL sequences after new objects are imported
        """
        # Adapted from django's loaddata
        if not dry_run and any(
            r.import_type == RowResult.IMPORT_TYPE_NEW for r in result.rows
        ):
            db_connection = self.get_db_connection_name()
            connection = connections[db_connection]
            sequence_sql = connection.ops.sequence_reset_sql(
                no_style(), [self._meta.model]
            )
            if sequence_sql:
                cursor = connection.cursor()
                try:
                    for line in sequence_sql:
                        cursor.execute(line)
                finally:
                    cursor.close()

    @classmethod
    def get_display_name(cls):
        if hasattr(cls._meta, "name"):
            return cls._meta.name
        return cls.__name__


def modelresource_factory(model, resource_class=ModelResource):
    """
    Factory for creating ``ModelResource`` class for given Django model.
    """
    attrs = {"model": model}
    Meta = type(str("Meta"), (object,), attrs)

    class_name = model.__name__ + str("Resource")

    class_attrs = {
        "Meta": Meta,
    }

    metaclass = ModelDeclarativeMetaclass
    return metaclass(class_name, (resource_class,), class_attrs)<|MERGE_RESOLUTION|>--- conflicted
+++ resolved
@@ -736,17 +736,7 @@
             raise
 
     def import_row(
-<<<<<<< HEAD
         self, row, instance_loader, using_transactions=True, dry_run=False, **kwargs
-=======
-        self,
-        row,
-        instance_loader,
-        using_transactions=True,
-        dry_run=False,
-        raise_errors=None,
-        **kwargs,
->>>>>>> 30ae596b
     ):
         """
         Imports data from ``tablib.Dataset``. Refer to :doc:`import_workflow`
@@ -912,12 +902,8 @@
         raise_errors,
         using_transactions,
         collect_failed_rows,
-<<<<<<< HEAD
-        **kwargs
-=======
         rollback_on_validation_errors=None,
         **kwargs,
->>>>>>> 30ae596b
     ):
         result = self.get_result_class()()
         result.diff_headers = self.get_diff_headers()
