--- conflicted
+++ resolved
@@ -1083,20 +1083,7 @@
         return [self.export_field(field, instance) for field in export_fields]
 
     def get_export_headers(self, fields=None):
-<<<<<<< HEAD
-        export_fields = self.get_export_fields()
-        if isinstance(fields, list) and fields:
-            return [
-                f.column_name
-                for f in export_fields
-                if f.attribute in fields
-                or f.column_name in fields
-                or f.original_name in fields
-            ]
-
-=======
         export_fields = self.get_enabled_export_fields(fields)
->>>>>>> 108e0245
         return [force_str(field.column_name) for field in export_fields]
 
     def get_user_visible_fields(self):
