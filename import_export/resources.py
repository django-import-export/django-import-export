--- conflicted
+++ resolved
@@ -124,12 +124,12 @@
     The default value is False.
     """
 
-<<<<<<< HEAD
     chunk_size = None
     """
     Controls the chunk_size argument of Queryset.iterator or, 
     if prefetch_related is used, the per_page attribute of Paginator.
-=======
+    """
+    
     skip_diff = False
     """
     Controls whether or not an instance should be diffed following import.
@@ -139,7 +139,6 @@
     If diffing is not required, then disabling the diff operation by setting this value to ``True``
     improves performance, because the copy and comparison operations are skipped for each row.
     The default value is False.
->>>>>>> f6bf6739
     """
 
 
