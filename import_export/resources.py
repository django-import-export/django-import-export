import functools
import logging
import traceback
from collections import OrderedDict
from copy import deepcopy
from html import escape

import tablib
from diff_match_patch import diff_match_patch
from django.conf import settings
from django.core.exceptions import (
    FieldDoesNotExist,
    ImproperlyConfigured,
    ValidationError,
)
from django.core.management.color import no_style
from django.core.paginator import Paginator
from django.db import connections, router
from django.db.models import fields
from django.db.models.fields.related import ForeignObjectRel
from django.db.models.query import QuerySet
from django.db.transaction import TransactionManagementError, set_rollback
from django.utils.encoding import force_str
from django.utils.safestring import mark_safe
from django.utils.translation import gettext_lazy as _

from . import widgets
from .exceptions import FieldError
from .fields import Field
from .instance_loaders import ModelInstanceLoader
from .results import Error, Result, RowResult
from .utils import atomic_if_using_transaction

logger = logging.getLogger(__name__)
# Set default logging handler to avoid "No handler found" warnings.
logger.addHandler(logging.NullHandler())


def get_related_model(field):
    if hasattr(field, "related_model"):
        return field.related_model


def has_natural_foreign_key(model):
    """
    Determine if a model has natural foreign key functions
    """
    return hasattr(model, "natural_key") and hasattr(
        model.objects, "get_by_natural_key"
    )


class ResourceOptions:
    """
    The inner Meta class allows for class-level configuration of how the
    Resource should behave. The following options are available:
    """

    model = None
    """
    Django Model class. It is used to introspect available
    fields.

    """
    fields = None
    """
    Controls what introspected fields the Resource should include. A whitelist
    of fields.
    """

    exclude = None
    """
    Controls what introspected fields the Resource should
    NOT include. A blacklist of fields.
    """

    instance_loader_class = None
    """
    Controls which class instance will take
    care of loading existing objects.
    """

    import_id_fields = ["id"]
    """
    Controls which object fields will be used to
    identify existing instances.
    """

    import_order = None
    """
    Controls import order for columns.
    """

    export_order = None
    """
    Controls export order for columns.
    """

    widgets = None
    """
    This dictionary defines widget kwargs for fields.
    """

    use_transactions = None
    """
    Controls if import should use database transactions. Default value is
    ``None`` meaning ``settings.IMPORT_EXPORT_USE_TRANSACTIONS`` will be
    evaluated.
    """

    skip_unchanged = False
    """
    Controls if the import should skip unchanged records.
    If ``True``, then each existing instance is compared with the instance to be
    imported, and if there are no changes detected, the row is recorded as skipped,
    and no database update takes place.

    The advantages of enabling this option are:

    #. Avoids unnecessary database operations which can result in performance
       improvements for large datasets.

    #. Skipped records are recorded in each :class:`~import_export.results.RowResult`.

    #. Skipped records are clearly visible in the
       :ref:`import confirmation page<import-process>`.

    For the default ``skip_unchanged`` logic to work, the
    :attr:`~import_export.resources.ResourceOptions.skip_diff` must also be ``False``
    (which is the default):

    Default value is ``False``.
    """

    report_skipped = True
    """
    Controls if the result reports skipped rows. Default value is ``True``.
    """

    clean_model_instances = False
    """
    Controls whether ``instance.full_clean()`` is called during the import
    process to identify potential validation errors for each (non skipped) row.
    The default value is ``False``.
    """

    chunk_size = None
    """
    Controls the chunk_size argument of Queryset.iterator or,
    if prefetch_related is used, the per_page attribute of Paginator.
    """

    skip_diff = False
    """
    Controls whether or not an instance should be diffed following import.

    By default, an instance is copied prior to insert, update or delete.
    After each row is processed, the instance's copy is diffed against the original,
    and the value stored in each :class:`~import_export.results.RowResult`.
    If diffing is not required, then disabling the diff operation by setting this value
    to ``True`` improves performance, because the copy and comparison operations are
    skipped for each row.

    If enabled, then :meth:`~import_export.resources.Resource.skip_row` checks do not
    execute, because 'skip' logic requires comparison between the stored and imported
    versions of a row.

    If enabled, then HTML row reports are also not generated, meaning that the
    :attr:`~import_export.resources.ResourceOptions.skip_html_diff` value is ignored.

    The default value is ``False``.
    """

    skip_html_diff = False
    """
    Controls whether or not a HTML report is generated after each row.
    By default, the difference between a stored copy and an imported instance
    is generated in HTML form and stored in each
    :class:`~import_export.results.RowResult`.

    The HTML report is used to present changes in the
    :ref:`import confirmation page<import-process>` in the admin site, hence when this
    value is ``True``, then changes will not be presented on the confirmation screen.

    If the HTML report is not required, then setting this value to ``True`` improves
    performance, because the HTML generation is skipped for each row.
    This is a useful optimization when importing large datasets.

    The default value is ``False``.
    """

    use_bulk = False
    """
    Controls whether import operations should be performed in bulk.
    By default, an object's save() method is called for each row in a data set.
    When bulk is enabled, objects are saved using bulk operations.
    """

    batch_size = 1000
    """
    The batch_size parameter controls how many objects are created in a single query.
    The default is to create objects in batches of 1000.
    See `bulk_create()
    <https://docs.djangoproject.com/en/dev/ref/models/querysets/#bulk-create>`_.
    This parameter is only used if ``use_bulk`` is ``True``.
    """

    force_init_instance = False
    """
    If ``True``, this parameter will prevent imports from checking the database for
    existing instances.
    Enabling this parameter is a performance enhancement if your import dataset is
    guaranteed to contain new instances.
    """

    using_db = None
    """
    DB Connection name to use for db transactions. If not provided,
    ``router.db_for_write(model)`` will be evaluated and if it's missing,
    ``DEFAULT_DB_ALIAS`` constant ("default") is used.
    """

    store_row_values = False
    """
    If True, each row's raw data will be stored in each
    :class:`~import_export.results.RowResult`.
    Enabling this parameter will increase the memory usage during import
    which should be considered when importing large datasets.
    """

    store_instance = False
    """
    If True, the row instance will be stored in each
    :class:`~import_export.results.RowResult`.
    Enabling this parameter will increase the memory usage during import
    which should be considered when importing large datasets.
    """

    use_natural_foreign_keys = False
    """
    If ``True``, this value will be passed to all foreign
    key widget fields whose models support natural foreign keys. That is,
    the model has a natural_key function and the manager has a
    ``get_by_natural_key()`` function.
    """


class DeclarativeMetaclass(type):
    def __new__(cls, name, bases, attrs):
        declared_fields = []
        meta = ResourceOptions()

        # If this class is subclassing another Resource, add that Resource's
        # fields. Note that we loop over the bases in *reverse*. This is
        # necessary in order to preserve the correct order of fields.
        for base in bases[::-1]:
            if hasattr(base, "fields"):
                declared_fields = list(base.fields.items()) + declared_fields
                # Collect the Meta options
                options = getattr(base, "Meta", None)
                for option in [
                    option
                    for option in dir(options)
                    if not option.startswith("_") and hasattr(options, option)
                ]:
                    setattr(meta, option, getattr(options, option))

        # Add direct fields
        for field_name, obj in attrs.copy().items():
            if isinstance(obj, Field):
                field = attrs.pop(field_name)
                if not field.column_name:
                    field.column_name = field_name
                declared_fields.append((field_name, field))

        attrs["fields"] = OrderedDict(declared_fields)
        new_class = super().__new__(cls, name, bases, attrs)

        # Add direct options
        options = getattr(new_class, "Meta", None)
        for option in [
            option
            for option in dir(options)
            if not option.startswith("_") and hasattr(options, option)
        ]:
            setattr(meta, option, getattr(options, option))
        new_class._meta = meta

        return new_class


class Diff:
    def __init__(self, resource, instance, new):
        self.left = Diff._read_field_values(resource, instance)
        self.right = []
        self.new = new

    def compare_with(self, resource, instance):
        self.right = Diff._read_field_values(resource, instance)

    def as_html(self):
        data = []
        dmp = diff_match_patch()
        for v1, v2 in zip(self.left, self.right):
            if v1 != v2 and self.new:
                v1 = ""
            diff = dmp.diff_main(force_str(v1), force_str(v2))
            dmp.diff_cleanupSemantic(diff)
            html = dmp.diff_prettyHtml(diff)
            html = mark_safe(html)
            data.append(html)
        return data

    @classmethod
    def _read_field_values(cls, resource, instance):
        return [f.export(instance) for f in resource.get_import_fields()]


class Resource(metaclass=DeclarativeMetaclass):
    """
    Resource defines how objects are mapped to their import and export
    representations and handle importing and exporting data.
    """

    def __init__(self, **kwargs):
        """
        kwargs:
           An optional dict of kwargs.
           Subclasses can use kwargs to pass dynamic values to enhance import / exports.
        """
        # The fields class attribute is the *class-wide* definition of
        # fields. Because a particular *instance* of the class might want to
        # alter self.fields, we create self.fields here by copying cls.fields.
        # Instances should always modify self.fields; they should not modify
        # cls.fields.
        self.fields = deepcopy(self.fields)

        # lists to hold model instances in memory when bulk operations are enabled
        self.create_instances = list()
        self.update_instances = list()
        self.delete_instances = list()

    @classmethod
    def get_result_class(self):
        """
        Returns the class used to store the result of an import.
        """
        return Result

    @classmethod
    def get_row_result_class(self):
        """
        Returns the class used to store the result of a row import.
        """
        return RowResult

    @classmethod
    def get_error_result_class(self):
        """
        Returns the class used to store an error resulting from an import.
        """
        return Error

    @classmethod
    def get_diff_class(self):
        """
        Returns the class used to display the diff for an imported instance.
        """
        return Diff

    @classmethod
    def get_db_connection_name(self):
        if self._meta.using_db is None:
            return router.db_for_write(self._meta.model)
        else:
            return self._meta.using_db

    def get_use_transactions(self):
        if self._meta.use_transactions is None:
            return getattr(settings, "IMPORT_EXPORT_USE_TRANSACTIONS", True)
        else:
            return self._meta.use_transactions

    def get_chunk_size(self):
        if self._meta.chunk_size is None:
            return getattr(settings, "IMPORT_EXPORT_CHUNK_SIZE", 100)
        else:
            return self._meta.chunk_size

    def get_fields(self, **kwargs):
        """
        Returns list of fields (unordered).
        """
        return list(self.fields.values())

    def get_field_name(self, field):
        """
        Returns the field name for a given field.
        """
        for field_name, f in self.fields.items():
            if f == field:
                return field_name
        raise AttributeError(
            "Field %s does not exists in %s resource" % (field, self.__class__)
        )

    def init_instance(self, row=None):
        """
        Initializes an object. Implemented in
        :meth:`import_export.resources.ModelResource.init_instance`.
        """
        raise NotImplementedError()

    def get_instance(self, instance_loader, row):
        """
        Calls the :doc:`InstanceLoader <api_instance_loaders>`.
        """
        return instance_loader.get_instance(row)

    def get_or_init_instance(self, instance_loader, row):
        """
        Either fetches an already existing instance or initializes a new one.
        """
        if not self._meta.force_init_instance:
            instance = self.get_instance(instance_loader, row)
            if instance:
                return instance, False
        return self.init_instance(row), True

    def get_import_id_fields(self):
        """ """
        return self._meta.import_id_fields

    def get_bulk_update_fields(self):
        """
        Returns the fields to be included in calls to bulk_update().
        ``import_id_fields`` are removed because `id` fields cannot be supplied to
        bulk_update().
        """
        return [f for f in self.fields if f not in self._meta.import_id_fields]

    def bulk_create(
        self, using_transactions, dry_run, raise_errors, batch_size=None, result=None
    ):
        """
        Creates objects by calling ``bulk_create``.
        """
        try:
            if len(self.create_instances) > 0:
                if not using_transactions and dry_run:
                    pass
                else:
                    self._meta.model.objects.bulk_create(
                        self.create_instances, batch_size=batch_size
                    )
        except Exception as e:
            self.handle_import_error(result, e, raise_errors)
        finally:
            self.create_instances.clear()

    def bulk_update(
        self, using_transactions, dry_run, raise_errors, batch_size=None, result=None
    ):
        """
        Updates objects by calling ``bulk_update``.
        """
        try:
            if len(self.update_instances) > 0:
                if not using_transactions and dry_run:
                    pass
                else:
                    self._meta.model.objects.bulk_update(
                        self.update_instances,
                        self.get_bulk_update_fields(),
                        batch_size=batch_size,
                    )
        except Exception as e:
            self.handle_import_error(result, e, raise_errors)
        finally:
            self.update_instances.clear()

    def bulk_delete(self, using_transactions, dry_run, raise_errors, result=None):
        """
        Deletes objects by filtering on a list of instances to be deleted,
        then calling ``delete()`` on the entire queryset.
        """
        try:
            if len(self.delete_instances) > 0:
                if not using_transactions and dry_run:
                    pass
                else:
                    delete_ids = [o.pk for o in self.delete_instances]
                    self._meta.model.objects.filter(pk__in=delete_ids).delete()
        except Exception as e:
            self.handle_import_error(result, e, raise_errors)
        finally:
            self.delete_instances.clear()

    def validate_instance(
        self, instance, import_validation_errors=None, validate_unique=True
    ):
        """
        Takes any validation errors that were raised by
        :meth:`~import_export.resources.Resource.import_instance`, and combines them
        with validation errors raised by the instance's ``full_clean()``
        method. The combined errors are then re-raised as single, multi-field
        ValidationError.

        If the ``clean_model_instances`` option is False, the instances's
        ``full_clean()`` method is not called, and only the errors raised by
        ``import_instance()`` are re-raised.
        """
        if import_validation_errors is None:
            errors = {}
        else:
            errors = import_validation_errors.copy()
        if self._meta.clean_model_instances:
            try:
                instance.full_clean(
                    exclude=errors.keys(),
                    validate_unique=validate_unique,
                )
            except ValidationError as e:
                errors = e.update_error_dict(errors)

        if errors:
            raise ValidationError(errors)

    def save_instance(self, instance, is_create, row, **kwargs):
        r"""
        Takes care of saving the object to the database.

        Objects can be created in bulk if ``use_bulk`` is enabled.

        :param instance: The instance of the object to be persisted.

        :param is_create: A boolean flag to indicate whether this is a new object
        to be created, or an existing object to be updated.

        :param row: A dict representing the import row.

        :param \**kwargs:
            See :meth:`import_row
        """
        self.before_save_instance(instance, row, **kwargs)
        if self._meta.use_bulk:
            if is_create:
                self.create_instances.append(instance)
            else:
                self.update_instances.append(instance)
        else:
            if not self._is_using_transactions(kwargs) and self._is_dry_run(kwargs):
                # we don't have transactions and we want to do a dry_run
                pass
            else:
                instance.save()
        self.after_save_instance(instance, row, **kwargs)

    def before_save_instance(self, instance, row, **kwargs):
        r"""
        Override to add additional logic. Does nothing by default.

        :param instance: A new or existing model instance.

        :param row: A ``dict`` containing key / value data for the row to be imported.

        :param \**kwargs:
            See :meth:`import_row`
        """
        pass

    def after_save_instance(self, instance, row, **kwargs):
        r"""
        Override to add additional logic. Does nothing by default.

        :param instance: A new or existing model instance.

        :param row: A ``dict`` containing key / value data for the row to be imported.

        :param \**kwargs:
            See :meth:`import_row`
        """
        pass

    def delete_instance(self, instance, row, **kwargs):
        r"""
        Calls :meth:`instance.delete` as long as ``dry_run`` is not set.
        If ``use_bulk`` then instances are appended to a list for bulk import.

        :param instance: A new or existing model instance.

        :param row: A ``dict`` containing key / value data for the row to be imported.

        :param \**kwargs:
            See :meth:`import_row`
        """
        self.before_delete_instance(instance, row, **kwargs)
        if self._meta.use_bulk:
            self.delete_instances.append(instance)
        else:
            if not self._is_using_transactions(kwargs) and self._is_dry_run(kwargs):
                # we don't have transactions and we want to do a dry_run
                pass
            else:
                instance.delete()
        self.after_delete_instance(instance, row, **kwargs)

    def before_delete_instance(self, instance, row, **kwargs):
        r"""
        Override to add additional logic. Does nothing by default.

        :param instance: A new or existing model instance.

        :param row: A ``dict`` containing key / value data for the row to be imported.

        :param \**kwargs:
            See :meth:`import_row`
        """
        pass

    def after_delete_instance(self, instance, row, **kwargs):
        r"""
        Override to add additional logic. Does nothing by default.

        :param instance: A new or existing model instance.

        :param row: A ``dict`` containing key / value data for the row to be imported.

        :param \**kwargs:
            See :meth:`import_row`
        """
        pass

    def import_field(self, field, instance, row, is_m2m=False, **kwargs):
        r"""
        Handles persistence of the field data.

        :param field: A :class:`import_export.fields.Field` instance.

        :param instance: A new or existing model instance.

        :param row: A ``dict`` containing key / value data for the row to be imported.

        :param is_m2m: A boolean value indicating whether or not this is a
          many-to-many field.

        :param \**kwargs:
            See :meth:`import_row`
        """
        if not field.attribute:
            logger.debug(f"skipping field '{field}' - field attribute is not defined")
            return
        if field.column_name not in row:
            logger.debug(
                f"skipping field '{field}' "
                f"- column name '{field.column_name}' is not present in row"
            )
            return
        field.save(instance, row, is_m2m, **kwargs)

    def get_import_fields(self):
        return [self.fields[f] for f in self.get_import_order()]

    def import_instance(self, instance, row, **kwargs):
        r"""
        Traverses every field in this Resource and calls
        :meth:`~import_export.resources.Resource.import_field`. If
        ``import_field()`` results in a ``ValueError`` being raised for
        one of more fields, those errors are captured and reraised as a single,
        multi-field ValidationError.

        :param instance: A new or existing model instance.

        :param row: A ``dict`` containing key / value data for the row to be imported.

        :param \**kwargs:
            See :meth:`import_row`
        """
        errors = {}
        for field in self.get_import_fields():
            if isinstance(field.widget, widgets.ManyToManyWidget):
                continue
            try:
                self.import_field(field, instance, row, **kwargs)
            except ValueError as e:
                errors[field.attribute] = ValidationError(force_str(e), code="invalid")
        if errors:
            raise ValidationError(errors)

    def save_m2m(self, instance, row, **kwargs):
        r"""
        Saves m2m fields.

        Model instance need to have a primary key value before
        a many-to-many relationship can be used.

        :param instance: A new or existing model instance.

        :param row: A ``dict`` containing key / value data for the row to be imported.

        :param \**kwargs:
            See :meth:`import_row`
        """
        using_transactions = self._is_using_transactions(kwargs)
        dry_run = self._is_dry_run(kwargs)
        if (not using_transactions and dry_run) or self._meta.use_bulk:
            # we don't have transactions and we want to do a dry_run
            # OR use_bulk is enabled (m2m operations are not supported
            # for bulk operations)
            pass
        else:
            for field in self.get_import_fields():
                if not isinstance(field.widget, widgets.ManyToManyWidget):
                    continue
                self.import_field(field, instance, row, True)

    def for_delete(self, row, instance):
        """
        Returns ``True`` if ``row`` importing should delete instance.

        Default implementation returns ``False``.
        Override this method to handle deletion.

        :param row: A ``dict`` containing key / value data for the row to be imported.

        :param instance: A new or existing model instance.
        """
        return False

    def skip_row(self, instance, original, row, import_validation_errors=None):
        """
        Returns ``True`` if ``row`` importing should be skipped.

        Default implementation returns ``False`` unless skip_unchanged == True
        and skip_diff == False.

        If skip_diff is True, then no comparisons can be made because ``original``
        will be None.

        When left unspecified, skip_diff and skip_unchanged both default to ``False``,
        and rows are never skipped.

        By default, rows are not skipped if validation errors have been detected
        during import.  You can change this behavior and choose to ignore validation
        errors by overriding this method.

        Override this method to handle skipping rows meeting certain
        conditions.

        Use ``super`` if you want to preserve default handling while overriding
        ::
          class YourResource(ModelResource):
            def skip_row(self, instance, original, row, import_validation_errors=None):
                # Add code here
                return super().skip_row(instance, original, row,
                  import_validation_errors=import_validation_errors)

        :param instance: A new or updated model instance.

        :param original: The original persisted model instance.

        :param row: A ``dict`` containing key / value data for the row to be imported.

        :param import_validation_errors: A ``dict`` containing key / value data for any
          identified validation errors.
        """
        if (
            not self._meta.skip_unchanged
            or self._meta.skip_diff
            or import_validation_errors
        ):
            return False
        for field in self.get_import_fields():
            # For fields that are models.fields.related.ManyRelatedManager
            # we need to compare the results
            if isinstance(field.widget, widgets.ManyToManyWidget):
                # #1437 - handle m2m field not present in import file
                if field.column_name not in row.keys():
                    continue
                # m2m instance values are taken from the 'row' because they
                # have not been written to the 'instance' at this point
                instance_values = list(field.clean(row))
                original_values = (
                    list()
                    if original.pk is None
                    else list(field.get_value(original).all())
                )
                if len(instance_values) != len(original_values):
                    return False

                if sorted(v.pk for v in instance_values) != sorted(
                    v.pk for v in original_values
                ):
                    return False
            else:
                if field.get_value(instance) != field.get_value(original):
                    return False
        return True

    def get_diff_headers(self):
        """
        Diff representation headers.
        """
        return self.get_user_visible_headers()

    def before_import(self, dataset, **kwargs):
        r"""
        Override to add additional logic. Does nothing by default.

        :param dataset: A ``tablib.Dataset``.

        :param \**kwargs:
            See :meth:`import_row`
        """
        pass

    def after_import(self, dataset, result, **kwargs):
        r"""
        Override to add additional logic. Does nothing by default.

        :param dataset: A ``tablib.Dataset``.

        :param result: A :class:`import_export.results.Result` implementation
          containing a summary of the import.

        :param \**kwargs:
            See :meth:`import_row`
        """
        pass

    def before_import_row(self, row, **kwargs):
        r"""
        Override to add additional logic. Does nothing by default.

        :param row: A ``dict`` containing key / value data for the row to be imported.

        :param \**kwargs:
            See :meth:`import_row`
        """
        pass

    def after_import_row(self, row, row_result, **kwargs):
        r"""
        Override to add additional logic. Does nothing by default.

        :param row: A ``dict`` containing key / value data for the row to be imported.

        :param row_result: A ``RowResult`` instance.
          References the persisted ``instance`` as an attribute.

        :param \**kwargs:
            See :meth:`import_row`
        """
        pass

    def after_init_instance(self, instance, new, row, **kwargs):
        r"""
        Override to add additional logic. Does nothing by default.

        :param instance: A new or existing model instance.

        :param new: a boolean flag indicating whether instance is new or existing.

        :param row: A ``dict`` containing key / value data for the row to be imported.

        :param \**kwargs:
            See :meth:`import_row`
        """
        pass

    def handle_import_error(self, result, error, raise_errors=False):
        logger.debug(error, exc_info=error)
        if result:
            tb_info = traceback.format_exc()
            result.append_base_error(self.get_error_result_class()(error, tb_info))
        if raise_errors:
            raise

    def import_row(self, row, instance_loader, **kwargs):
        r"""
        Imports data from ``tablib.Dataset``. Refer to :doc:`import_workflow`
        for a more complete description of the whole import process.

        :param row: A ``dict`` of the 'row' to import.
          A row is a dict of data fields so can be a csv line, a JSON object,
          a YAML object etc.

        :param instance_loader: The instance loader to be used to load the model
          instance associated with the row (if there is one).

        :param \**kwargs:
            See below.

        :Keyword Arguments:
            * dry_run (``boolean``) --
              A True value means that no data should be persisted.
            * use_transactions (``boolean``) --
              A True value means that transactions will be rolled back.
            * row_number  (``int``) --
              The index of the row being imported.
        """
<<<<<<< HEAD
        if raise_errors is not None:
            warnings.warn(
                "raise_errors argument is deprecated and "
                "will be removed in a future release.",
                category=DeprecationWarning,
            )

        if not self._meta.store_instance:
            self._meta.store_instance = kwargs.get(
                "retain_instance_in_row_result", False
            )
=======
>>>>>>> 55e42ccd
        skip_diff = self._meta.skip_diff
        row_result = self.get_row_result_class()()
        if self._meta.store_row_values:
            row_result.row_values = row
        original = None
        try:
            self.before_import_row(row, **kwargs)
            instance, new = self.get_or_init_instance(instance_loader, row)
            self.after_init_instance(instance, new, row, **kwargs)
            if new:
                row_result.import_type = RowResult.IMPORT_TYPE_NEW
            else:
                row_result.import_type = RowResult.IMPORT_TYPE_UPDATE
            if not skip_diff:
                original = deepcopy(instance)
                diff = self.get_diff_class()(self, original, new)
            if self.for_delete(row, instance):
                if new:
                    row_result.import_type = RowResult.IMPORT_TYPE_SKIP
                    if not skip_diff:
                        diff.compare_with(self, None)
                else:
                    row_result.import_type = RowResult.IMPORT_TYPE_DELETE
                    row_result.add_instance_info(instance)
                    if self._meta.store_instance:
                        row_result.instance = instance
                    self.delete_instance(instance, row, **kwargs)
                    if not skip_diff:
                        diff.compare_with(self, None)
            else:
                import_validation_errors = {}
                try:
                    self.import_instance(instance, row, **kwargs)
                except ValidationError as e:
                    # Validation errors are passed on to validate_instance(),
                    # where they can be combined with model instance validation
                    # errors if necessary
                    import_validation_errors = e.update_error_dict(
                        import_validation_errors
                    )

                if self.skip_row(instance, original, row, import_validation_errors):
                    row_result.import_type = RowResult.IMPORT_TYPE_SKIP
                else:
                    self.validate_instance(instance, import_validation_errors)
                    self.save_instance(instance, new, row, **kwargs)
                    self.save_m2m(instance, row, **kwargs)
                row_result.add_instance_info(instance)
                if self._meta.store_instance:
                    row_result.instance = instance
                if not skip_diff:
                    diff.compare_with(self, instance)
                    if not new:
                        row_result.original = original

            if not skip_diff and not self._meta.skip_html_diff:
                row_result.diff = diff.as_html()
            self.after_import_row(row, row_result, **kwargs)

        except ValidationError as e:
            row_result.import_type = RowResult.IMPORT_TYPE_INVALID
            row_result.validation_error = e
        except Exception as e:
            row_result.import_type = RowResult.IMPORT_TYPE_ERROR
            # There is no point logging a transaction error for each row
            # when only the original error is likely to be relevant
            if not isinstance(e, TransactionManagementError):
                logger.debug(e, exc_info=e)
            tb_info = traceback.format_exc()
            row_result.errors.append(self.get_error_result_class()(e, tb_info, row))

        return row_result

    def import_data(
        self,
        dataset,
        dry_run=False,
        raise_errors=False,
        use_transactions=None,
        collect_failed_rows=False,
        rollback_on_validation_errors=False,
        **kwargs,
    ):
        r"""
        Imports data from ``tablib.Dataset``. Refer to :doc:`import_workflow`
        for a more complete description of the whole import process.

        :param dataset: A ``tablib.Dataset``.

        :param raise_errors: Whether errors should be printed to the end user
            or raised regularly.

        :param use_transactions: If ``True`` the import process will be processed
            inside a transaction.

        :param collect_failed_rows: If ``True`` the import process will collect
            failed rows.

        :param rollback_on_validation_errors: If both ``use_transactions`` and
          ``rollback_on_validation_errors`` are set to ``True``, the import process will
          be rolled back in case of ValidationError.

        :param dry_run: If ``dry_run`` is set, or an error occurs, if a transaction
            is being used, it will be rolled back.

        :param \**kwargs:
            Metadata which may be associated with the import.
        """

        if use_transactions is None:
            use_transactions = self.get_use_transactions()

        db_connection = self.get_db_connection_name()
        connection = connections[db_connection]
        supports_transactions = getattr(
            connection.features, "supports_transactions", False
        )

        if use_transactions and not supports_transactions:
            raise ImproperlyConfigured

        using_transactions = (use_transactions or dry_run) and supports_transactions

        if self._meta.batch_size is not None and (
            not isinstance(self._meta.batch_size, int) or self._meta.batch_size < 0
        ):
            raise ValueError("Batch size must be a positive integer")

        with atomic_if_using_transaction(using_transactions, using=db_connection):
            result = self.import_data_inner(
                dataset,
                dry_run,
                raise_errors,
                using_transactions,
                collect_failed_rows,
                **kwargs,
            )
            if using_transactions and (
                dry_run
                or result.has_errors()
                or (rollback_on_validation_errors and result.has_validation_errors())
            ):
                set_rollback(True, using=db_connection)
            return result

    def import_data_inner(
        self,
        dataset,
        dry_run,
        raise_errors,
        using_transactions,
        collect_failed_rows,
        **kwargs,
    ):
        result = self.get_result_class()()
        result.diff_headers = self.get_diff_headers()
        result.total_rows = len(dataset)
        db_connection = self.get_db_connection_name()

        try:
            with atomic_if_using_transaction(using_transactions, using=db_connection):
                self.before_import(dataset, **kwargs)
        except Exception as e:
            self.handle_import_error(result, e, raise_errors)

        self._check_import_id_fields(dataset.headers)
        instance_loader = self._meta.instance_loader_class(self, dataset)

        # Update the total in case the dataset was altered by before_import()
        result.total_rows = len(dataset)

        if collect_failed_rows:
            result.add_dataset_headers(dataset.headers)

        for i, data_row in enumerate(dataset, 1):
            row = OrderedDict(zip(dataset.headers, data_row))
            with atomic_if_using_transaction(
                using_transactions and not self._meta.use_bulk, using=db_connection
            ):
                kwargs.update(
                    {
                        "dry_run": dry_run,
                        "using_transactions": using_transactions,
                        "row_number": i,
                    }
                )
                row_result = self.import_row(
                    row,
                    instance_loader,
                    **kwargs,
                )
            if self._meta.use_bulk:
                # persist a batch of rows
                # because this is a batch, any exceptions are logged and not associated
                # with a specific row
                if len(self.create_instances) == self._meta.batch_size:
                    with atomic_if_using_transaction(
                        using_transactions, using=db_connection
                    ):
                        self.bulk_create(
                            using_transactions,
                            dry_run,
                            raise_errors,
                            batch_size=self._meta.batch_size,
                            result=result,
                        )
                if len(self.update_instances) == self._meta.batch_size:
                    with atomic_if_using_transaction(
                        using_transactions, using=db_connection
                    ):
                        self.bulk_update(
                            using_transactions,
                            dry_run,
                            raise_errors,
                            batch_size=self._meta.batch_size,
                            result=result,
                        )
                if len(self.delete_instances) == self._meta.batch_size:
                    with atomic_if_using_transaction(
                        using_transactions, using=db_connection
                    ):
                        self.bulk_delete(
                            using_transactions, dry_run, raise_errors, result=result
                        )

            result.increment_row_result_total(row_result)

            if row_result.errors:
                if collect_failed_rows:
                    result.append_failed_row(row, row_result.errors[0])
                if raise_errors:
                    raise row_result.errors[-1].error
            elif row_result.validation_error:
                result.append_invalid_row(i, row, row_result.validation_error)
                if collect_failed_rows:
                    result.append_failed_row(row, row_result.validation_error)
                if raise_errors:
                    raise row_result.validation_error
            if (
                row_result.import_type != RowResult.IMPORT_TYPE_SKIP
                or self._meta.report_skipped
            ):
                result.append_row_result(row_result)

        if self._meta.use_bulk:
            # bulk persist any instances which are still pending
            with atomic_if_using_transaction(using_transactions, using=db_connection):
                self.bulk_create(
                    using_transactions, dry_run, raise_errors, result=result
                )
                self.bulk_update(
                    using_transactions, dry_run, raise_errors, result=result
                )
                self.bulk_delete(
                    using_transactions, dry_run, raise_errors, result=result
                )

        try:
            with atomic_if_using_transaction(using_transactions, using=db_connection):
                self.after_import(dataset, result, **kwargs)
        except Exception as e:
            self.handle_import_error(result, e, raise_errors)

        return result

    def get_import_order(self):
        return self._get_ordered_field_names("import_order")

    def get_export_order(self):
        return self._get_ordered_field_names("export_order")

    def before_export(self, queryset, **kwargs):
        r"""
        Override to add additional logic. Does nothing by default.

        :param queryset: The queryset for export.

        :param \**kwargs:
            Metadata which may be associated with the export.
        """
        pass

    def after_export(self, queryset, dataset, **kwargs):
        r"""
        Override to add additional logic. Does nothing by default.

        :param queryset: The queryset for export.

        :param dataset: A ``tablib.Dataset``.

        :param \**kwargs:
            Metadata which may be associated with the export.
        """
        pass

    def filter_export(self, queryset, **kwargs):
        r"""
        Override to filter an export queryset.

        :param queryset: The queryset for export (optional).

        :param \**kwargs:
            Metadata which may be associated with the export.

        :returns: The filtered queryset.
        """
        return queryset

    def export_field(self, field, instance):
        field_name = self.get_field_name(field)
        dehydrate_method = field.get_dehydrate_method(field_name)

        method = getattr(self, dehydrate_method, None)
        if method is not None:
            return method(instance)
        return field.export(instance)

    def get_export_fields(self):
        return [self.fields[f] for f in self.get_export_order()]

    def export_resource(self, instance):
        return [
            self.export_field(field, instance) for field in self.get_export_fields()
        ]

    def get_export_headers(self):
        headers = [force_str(field.column_name) for field in self.get_export_fields()]
        return headers

    def get_user_visible_headers(self):
        headers = [
            force_str(field.column_name) for field in self.get_user_visible_fields()
        ]
        return headers

    def get_user_visible_fields(self):
        return self.get_fields()

    def iter_queryset(self, queryset):
        if not isinstance(queryset, QuerySet):
            yield from queryset
        elif queryset._prefetch_related_lookups:
            # Django's queryset.iterator ignores prefetch_related which might result
            # in an excessive amount of db calls. Therefore we use pagination
            # as a work-around
            if not queryset.query.order_by:
                # Paginator() throws a warning if there is no sorting
                # attached to the queryset
                queryset = queryset.order_by("pk")
            paginator = Paginator(queryset, self.get_chunk_size())
            for index in range(paginator.num_pages):
                yield from paginator.get_page(index + 1)
        else:
            yield from queryset.iterator(chunk_size=self.get_chunk_size())

    def export(self, queryset=None, **kwargs):
        """
        Exports a resource.

        :param queryset: The queryset for export (optional).

        :returns: A ``tablib.Dataset``.
        """
        self.before_export(queryset, **kwargs)

        if queryset is None:
            queryset = self.get_queryset()
        queryset = self.filter_export(queryset, **kwargs)
        headers = self.get_export_headers()
        dataset = tablib.Dataset(headers=headers)

        for obj in self.iter_queryset(queryset):
            dataset.append(self.export_resource(obj))

        self.after_export(queryset, dataset, **kwargs)

        return dataset

    def _get_ordered_field_names(self, order_field):
        """
        Return a list of field names, respecting any defined ordering.
        """
        # get any declared 'order' fields
        order_fields = getattr(self._meta, order_field) or ()
        # get any defined fields
        defined_fields = order_fields + tuple(getattr(self._meta, "fields") or ())

        order = list()
        [order.append(f) for f in defined_fields if f not in order]
        return tuple(order) + tuple(k for k in self.fields if k not in order)

    def _is_using_transactions(self, kwargs):
        return kwargs.get("using_transactions", False)

    def _is_dry_run(self, kwargs):
        return kwargs.get("dry_run", False)

    def _check_import_id_fields(self, headers):
        import_id_fields = [self.fields[f] for f in self.get_import_id_fields()]
        missing_fields = list()
        for field in import_id_fields:
            if not headers or field.column_name not in headers:
                # escape to be safe (exception could end up in logs)
                col = escape(field.column_name)
                missing_fields.append(col)

        if missing_fields:
            raise FieldError(
                _(
                    "The following import_id_fields are not present in the dataset: %s"
                    % ", ".join(missing_fields)
                )
            )


class ModelDeclarativeMetaclass(DeclarativeMetaclass):
    def __new__(cls, name, bases, attrs):
        new_class = super().__new__(cls, name, bases, attrs)

        opts = new_class._meta

        if not opts.instance_loader_class:
            opts.instance_loader_class = ModelInstanceLoader

        if opts.model:
            model_opts = opts.model._meta
            declared_fields = new_class.fields

            field_list = []
            for f in sorted(model_opts.fields + model_opts.many_to_many):
                if opts.fields is not None and f.name not in opts.fields:
                    continue
                if opts.exclude and f.name in opts.exclude:
                    continue
                if f.name in declared_fields:
                    continue

                field = new_class.field_from_django_field(f.name, f, readonly=False)
                field_list.append(
                    (
                        f.name,
                        field,
                    )
                )

            new_class.fields.update(OrderedDict(field_list))

            # add fields that follow relationships
            if opts.fields is not None:
                field_list = []
                for field_name in opts.fields:
                    if field_name in declared_fields:
                        continue
                    if field_name.find("__") == -1:
                        continue

                    model = opts.model
                    attrs = field_name.split("__")
                    for i, attr in enumerate(attrs):
                        verbose_path = ".".join(
                            [opts.model.__name__] + attrs[0 : i + 1]
                        )

                        try:
                            f = model._meta.get_field(attr)
                        except FieldDoesNotExist as e:
                            logger.debug(e, exc_info=e)
                            raise FieldDoesNotExist(
                                "%s: %s has no field named '%s'"
                                % (verbose_path, model.__name__, attr)
                            )

                        if i < len(attrs) - 1:
                            # We're not at the last attribute yet, so check
                            # that we're looking at a relation, and move on to
                            # the next model.
                            if isinstance(f, ForeignObjectRel):
                                model = get_related_model(f)
                            else:
                                if get_related_model(f) is None:
                                    raise KeyError(
                                        "%s is not a relation" % verbose_path
                                    )
                                model = get_related_model(f)

                    if isinstance(f, ForeignObjectRel):
                        f = f.field

                    field = new_class.field_from_django_field(
                        field_name, f, readonly=True
                    )
                    field_list.append((field_name, field))

                new_class.fields.update(OrderedDict(field_list))

        return new_class


class ModelResource(Resource, metaclass=ModelDeclarativeMetaclass):
    """
    ModelResource is Resource subclass for handling Django models.
    """

    DEFAULT_RESOURCE_FIELD = Field

    WIDGETS_MAP = {
        "ManyToManyField": "get_m2m_widget",
        "OneToOneField": "get_fk_widget",
        "ForeignKey": "get_fk_widget",
        "CharField": widgets.CharWidget,
        "DecimalField": widgets.DecimalWidget,
        "DateTimeField": widgets.DateTimeWidget,
        "DateField": widgets.DateWidget,
        "TimeField": widgets.TimeWidget,
        "DurationField": widgets.DurationWidget,
        "FloatField": widgets.FloatWidget,
        "IntegerField": widgets.IntegerWidget,
        "PositiveIntegerField": widgets.IntegerWidget,
        "BigIntegerField": widgets.IntegerWidget,
        "PositiveSmallIntegerField": widgets.IntegerWidget,
        "SmallIntegerField": widgets.IntegerWidget,
        "SmallAutoField": widgets.IntegerWidget,
        "AutoField": widgets.IntegerWidget,
        "BigAutoField": widgets.IntegerWidget,
        "NullBooleanField": widgets.BooleanWidget,
        "BooleanField": widgets.BooleanWidget,
        "JSONField": widgets.JSONWidget,
    }

    @classmethod
    def get_m2m_widget(cls, field):
        """
        Prepare widget for m2m field
        """
        return functools.partial(
            widgets.ManyToManyWidget, model=get_related_model(field)
        )

    @classmethod
    def get_fk_widget(cls, field):
        """
        Prepare widget for fk and o2o fields
        """

        model = get_related_model(field)

        use_natural_foreign_keys = (
            has_natural_foreign_key(model) and cls._meta.use_natural_foreign_keys
        )

        return functools.partial(
            widgets.ForeignKeyWidget,
            model=model,
            use_natural_foreign_keys=use_natural_foreign_keys,
        )

    @classmethod
    def widget_from_django_field(cls, f, default=widgets.Widget):
        """
        Returns the widget that would likely be associated with each
        Django type.

        Includes mapping of Postgres Array field. In the case that
        psycopg2 is not installed, we consume the error and process the field
        regardless.
        """
        result = default
        internal_type = ""
        if callable(getattr(f, "get_internal_type", None)):
            internal_type = f.get_internal_type()

        if internal_type in cls.WIDGETS_MAP:
            result = cls.WIDGETS_MAP[internal_type]
            if isinstance(result, str):
                result = getattr(cls, result)(f)
        else:
            try:
                from django.contrib.postgres.fields import ArrayField
            except ImportError:
                # ImportError: No module named psycopg2.extras
                class ArrayField:
                    pass

            if isinstance(f, ArrayField):
                return widgets.SimpleArrayWidget

        return result

    @classmethod
    def widget_kwargs_for_field(cls, field_name, django_field):
        """
        Returns widget kwargs for given field_name.
        """
        widget_kwargs = {}
        if cls._meta.widgets:
            cls_kwargs = cls._meta.widgets.get(field_name, {})
            widget_kwargs.update(cls_kwargs)
        if (
            issubclass(django_field.__class__, fields.CharField)
            and django_field.blank is True
        ):
            widget_kwargs.update({"coerce_to_string": True, "allow_blank": True})
        return widget_kwargs

    @classmethod
    def field_from_django_field(cls, field_name, django_field, readonly):
        """
        Returns a Resource Field instance for the given Django model field.
        """

        FieldWidget = cls.widget_from_django_field(django_field)
        widget_kwargs = cls.widget_kwargs_for_field(field_name, django_field)
        field = cls.DEFAULT_RESOURCE_FIELD(
            attribute=field_name,
            column_name=field_name,
            widget=FieldWidget(**widget_kwargs),
            readonly=readonly,
            default=django_field.default,
        )
        return field

    def get_queryset(self):
        """
        Returns a queryset of all objects for this model. Override this if you
        want to limit the returned queryset.
        """
        return self._meta.model.objects.all()

    def init_instance(self, row=None):
        """
        Initializes a new Django model.
        """
        return self._meta.model()

    def after_import(self, dataset, result, **kwargs):
        """
        Reset the SQL sequences after new objects are imported
        """
        # Adapted from django's loaddata
        dry_run = self._is_dry_run(kwargs)
        if not dry_run and any(
            r.import_type == RowResult.IMPORT_TYPE_NEW for r in result.rows
        ):
            db_connection = self.get_db_connection_name()
            connection = connections[db_connection]
            sequence_sql = connection.ops.sequence_reset_sql(
                no_style(), [self._meta.model]
            )
            if sequence_sql:
                cursor = connection.cursor()
                try:
                    for line in sequence_sql:
                        cursor.execute(line)
                finally:
                    cursor.close()

    @classmethod
    def get_display_name(cls):
        if hasattr(cls._meta, "name"):
            return cls._meta.name
        return cls.__name__


def modelresource_factory(model, resource_class=ModelResource):
    """
    Factory for creating ``ModelResource`` class for given Django model.
    """
    attrs = {"model": model}
    Meta = type(str("Meta"), (object,), attrs)

    class_name = model.__name__ + str("Resource")

    class_attrs = {
        "Meta": Meta,
    }

    metaclass = ModelDeclarativeMetaclass
    return metaclass(class_name, (resource_class,), class_attrs)<|MERGE_RESOLUTION|>--- conflicted
+++ resolved
@@ -899,21 +899,13 @@
             * row_number  (``int``) --
               The index of the row being imported.
         """
-<<<<<<< HEAD
-        if raise_errors is not None:
-            warnings.warn(
-                "raise_errors argument is deprecated and "
-                "will be removed in a future release.",
-                category=DeprecationWarning,
-            )
+        skip_diff = self._meta.skip_diff
 
         if not self._meta.store_instance:
             self._meta.store_instance = kwargs.get(
                 "retain_instance_in_row_result", False
             )
-=======
->>>>>>> 55e42ccd
-        skip_diff = self._meta.skip_diff
+
         row_result = self.get_row_result_class()()
         if self._meta.store_row_values:
             row_result.row_values = row
