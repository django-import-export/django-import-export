--- conflicted
+++ resolved
@@ -1253,13 +1253,12 @@
         [order.append(f) for f in defined_fields if f not in order]
         return tuple(order) + tuple(k for k in self.fields if k not in order)
 
-<<<<<<< HEAD
     def _is_using_transactions(self, kwargs):
         return kwargs.get("using_transactions", False)
 
     def _is_dry_run(self, kwargs):
         return kwargs.get("dry_run", False)
-=======
+
     def _check_import_id_fields(self, headers):
         import_id_fields = [self.fields[f] for f in self.get_import_id_fields()]
         missing_fields = list()
@@ -1276,7 +1275,7 @@
                     % ", ".join(missing_fields)
                 )
             )
->>>>>>> 288852c4
+
 
 
 class ModelDeclarativeMetaclass(DeclarativeMetaclass):
