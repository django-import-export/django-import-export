--- conflicted
+++ resolved
@@ -91,11 +91,7 @@
             {% block import_error_list_item %}
             <li class="import-error-li">
               {% if "message" in import_error_display %}
-<<<<<<< HEAD
-                <div class="import-error-display-message">{% translate "Row number" %}: {{ line }} - {{ error.error }}</div>
-=======
                 <div class="import-error-display-message">{% translate "Line number" %}: {{ line }} - {{ error.error }}</div>
->>>>>>> a78396b8
               {% endif %}
               {% if "row" in import_error_display %}
                 <div class="import-error-display-row">{{ error.row.values|join:", " }}</div>
