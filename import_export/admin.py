import logging
import warnings

import django
from django import forms
from django.conf import settings
from django.contrib import admin, messages
from django.contrib.admin.models import ADDITION, CHANGE, DELETION, LogEntry
from django.contrib.auth import get_permission_codename
from django.contrib.contenttypes.models import ContentType
from django.core.exceptions import PermissionDenied
from django.http import HttpResponse, HttpResponseRedirect
from django.template.response import TemplateResponse
from django.urls import path, reverse
from django.utils.decorators import method_decorator
from django.utils.module_loading import import_string
from django.utils.translation import gettext_lazy as _
from django.views.decorators.http import require_POST

from .forms import (
    ConfirmImportForm,
    ExportForm,
    ImportExportFormBase,
    ImportForm,
    export_action_form_factory,
)
from .mixins import BaseExportMixin, BaseImportMixin
from .results import RowResult
from .signals import post_export, post_import
from .tmp_storages import TempFolderStorage
from .utils import original

logger = logging.getLogger(__name__)


class ImportExportMixinBase:
    def __init__(self, *args, **kwargs):
        super().__init__(*args, **kwargs)
        self.init_change_list_template()

    def init_change_list_template(self):
        # Store already set change_list_template to allow users to independently
        # customize the change list object tools. This treats the cases where
        # `self.change_list_template` is `None` (the default in `ModelAdmin`) or
        # where `self.import_export_change_list_template` is `None` as falling
        # back on the default templates.
        if getattr(self, "change_list_template", None):
            self.base_change_list_template = self.change_list_template
        else:
            self.base_change_list_template = "admin/change_list.html"

        try:
            self.change_list_template = getattr(
                self, "import_export_change_list_template", None
            )
        except AttributeError:
            logger.warning("failed to assign change_list_template attribute")

        if self.change_list_template is None:
            self.change_list_template = self.base_change_list_template

    def get_model_info(self):
        app_label = self.model._meta.app_label
        return (app_label, self.model._meta.model_name)

    def changelist_view(self, request, extra_context=None):
        extra_context = extra_context or {}
        extra_context["base_change_list_template"] = self.base_change_list_template
        return super().changelist_view(request, extra_context)


class ImportMixin(BaseImportMixin, ImportExportMixinBase):
    """
    Import mixin.

    This is intended to be mixed with django.contrib.admin.ModelAdmin
    https://docs.djangoproject.com/en/dev/ref/contrib/admin/
    """

    #: template for change_list view
    import_export_change_list_template = "admin/import_export/change_list_import.html"
    #: template for import view
    import_template_name = "admin/import_export/import.html"
    #: form class to use for the initial import step
    import_form_class = ImportForm
    #: form class to use for the confirm import step
    confirm_form_class = ConfirmImportForm
    #: import data encoding
    from_encoding = "utf-8-sig"
    skip_admin_log = None
    # storage class for saving temporary files
    tmp_storage_class = None

    def get_skip_admin_log(self):
        if self.skip_admin_log is None:
            return getattr(settings, "IMPORT_EXPORT_SKIP_ADMIN_LOG", False)
        else:
            return self.skip_admin_log

    def get_tmp_storage_class(self):
        if self.tmp_storage_class is None:
            tmp_storage_class = getattr(
                settings,
                "IMPORT_EXPORT_TMP_STORAGE_CLASS",
                TempFolderStorage,
            )
        else:
            tmp_storage_class = self.tmp_storage_class

        if isinstance(tmp_storage_class, str):
            tmp_storage_class = import_string(tmp_storage_class)
        return tmp_storage_class

    def has_import_permission(self, request):
        """
        Returns whether a request has import permission.
        """
        IMPORT_PERMISSION_CODE = getattr(
            settings, "IMPORT_EXPORT_IMPORT_PERMISSION_CODE", None
        )
        if IMPORT_PERMISSION_CODE is None:
            return True

        opts = self.opts
        codename = get_permission_codename(IMPORT_PERMISSION_CODE, opts)
        return request.user.has_perm("%s.%s" % (opts.app_label, codename))

    def get_urls(self):
        urls = super().get_urls()
        info = self.get_model_info()
        my_urls = [
            path(
                "process_import/",
                self.admin_site.admin_view(self.process_import),
                name="%s_%s_process_import" % info,
            ),
            path(
                "import/",
                self.admin_site.admin_view(self.import_action),
                name="%s_%s_import" % info,
            ),
        ]
        return my_urls + urls

    @method_decorator(require_POST)
    def process_import(self, request, *args, **kwargs):
        """
        Perform the actual import action (after the user has confirmed the import)
        """
        if not self.has_import_permission(request):
            raise PermissionDenied

        if getattr(self.get_confirm_import_form, "is_original", False):
            confirm_form = self.create_confirm_form(request)
        else:
            form_type = self.get_confirm_import_form()
            confirm_form = form_type(request.POST)

        if confirm_form.is_valid():
            import_formats = self.get_import_formats()
            input_format = import_formats[
                int(confirm_form.cleaned_data["input_format"])
            ](encoding=self.from_encoding)
            encoding = None if input_format.is_binary() else self.from_encoding
            tmp_storage_cls = self.get_tmp_storage_class()
            tmp_storage = tmp_storage_cls(
                name=confirm_form.cleaned_data["import_file_name"],
                encoding=encoding,
                read_mode=input_format.get_read_mode(),
            )

            data = tmp_storage.read()
            dataset = input_format.create_dataset(data)
            result = self.process_dataset(
                dataset, confirm_form, request, *args, **kwargs
            )

            tmp_storage.remove()

            return self.process_result(result, request)

    def process_dataset(
        self,
        dataset,
        confirm_form,
        request,
        *args,
        rollback_on_validation_errors=False,
        **kwargs,
    ):
        res_kwargs = self.get_import_resource_kwargs(
            request, *args, form=confirm_form, **kwargs
        )
        resource = self.choose_import_resource_class(confirm_form)(**res_kwargs)
        imp_kwargs = self.get_import_data_kwargs(
            request, *args, form=confirm_form, **kwargs
        )

        return resource.import_data(
            dataset,
            dry_run=False,
            file_name=confirm_form.cleaned_data.get("original_file_name"),
            user=request.user,
            rollback_on_validation_errors=True,
            **imp_kwargs,
        )

    def process_result(self, result, request):
        self.generate_log_entries(result, request)
        self.add_success_message(result, request)
        post_import.send(sender=None, model=self.model)

        url = reverse(
            "admin:%s_%s_changelist" % self.get_model_info(),
            current_app=self.admin_site.name,
        )
        return HttpResponseRedirect(url)

    def generate_log_entries(self, result, request):
        if not self.get_skip_admin_log():
            # Add imported objects to LogEntry
            logentry_map = {
                RowResult.IMPORT_TYPE_NEW: ADDITION,
                RowResult.IMPORT_TYPE_UPDATE: CHANGE,
                RowResult.IMPORT_TYPE_DELETE: DELETION,
            }
            content_type_id = ContentType.objects.get_for_model(self.model).pk
            for row in result:
                if (
                    row.import_type != row.IMPORT_TYPE_ERROR
                    and row.import_type != row.IMPORT_TYPE_SKIP
                ):
                    with warnings.catch_warnings():
                        warnings.filterwarnings(
                            "ignore", category=PendingDeprecationWarning
                        )
                        LogEntry.objects.log_action(
                            user_id=request.user.pk,
                            content_type_id=content_type_id,
                            object_id=row.object_id,
                            object_repr=row.object_repr,
                            action_flag=logentry_map[row.import_type],
                            change_message=_(
                                "%s through import_export" % row.import_type
                            ),
                        )

    def add_success_message(self, result, request):
        opts = self.model._meta

        success_message = _(
            "Import finished, with {} new and " "{} updated {}."
        ).format(
            result.totals[RowResult.IMPORT_TYPE_NEW],
            result.totals[RowResult.IMPORT_TYPE_UPDATE],
            opts.verbose_name_plural,
        )

        messages.success(request, success_message)

    def get_import_context_data(self, **kwargs):
        return self.get_context_data(**kwargs)

    def get_context_data(self, **kwargs):
        return {}

    @original
    def get_import_form(self):
        """
        .. deprecated:: 3.0
            Use :meth:`~import_export.admin.ImportMixin.get_import_form_class`
            or set the new :attr:`~import_export.admin.ImportMixin.import_form_class`
            attribute.
        """
        warnings.warn(
            "ImportMixin.get_import_form() is deprecated and will be removed in "
            "a future release. Please use get_import_form_class() instead.",
            category=DeprecationWarning,
        )
        return self.import_form_class

    @original
    def get_confirm_import_form(self):
        """
        .. deprecated:: 3.0
            Use :func:`~import_export.admin.ImportMixin.get_confirm_form_class`
            or set the new :attr:`~import_export.admin.ImportMixin.confirm_form_class`
            attribute.
        """
        warnings.warn(
            "ImportMixin.get_confirm_import_form() is deprecated "
            "and will be removed in a future release. "
            "Please use get_confirm_form_class() instead.",
            category=DeprecationWarning,
        )
        return self.confirm_form_class

    @original
    def get_form_kwargs(self, form, *args, **kwargs):
        """
        .. deprecated:: 3.0
            Use :meth:`~import_export.admin.ImportMixin.get_import_form_kwargs` or
            :meth:`~import_export.admin.ImportMixin.get_confirm_form_kwargs`
            instead, depending on which form you wish to customize.
        """
        warnings.warn(
            "ImportMixin.get_form_kwargs() is deprecated and will be removed "
            "in a future release. Please use get_import_form_kwargs() or "
            "get_confirm_form_kwargs() instead.",
            category=DeprecationWarning,
        )
        return kwargs

    def create_import_form(self, request):
        """
        .. versionadded:: 3.0

        Return a form instance to use for the 'initial' import step.
        This method can be extended to make dynamic form updates to the
        form after it has been instantiated. You might also look to
        override the following:

        * :meth:`~import_export.admin.ImportMixin.get_import_form_class`
        * :meth:`~import_export.admin.ImportMixin.get_import_form_kwargs`
        * :meth:`~import_export.admin.ImportMixin.get_import_form_initial`
        * :meth:`~import_export.mixins.BaseImportMixin.get_import_resource_classes`
        """
        formats = self.get_import_formats()
        form_class = self.get_import_form_class(request)
        kwargs = self.get_import_form_kwargs(request)

        if not issubclass(form_class, ImportExportFormBase):
            warnings.warn(
                "The ImportForm class must inherit from ImportExportFormBase, "
                "this is needed for multiple resource classes to work properly. ",
                category=DeprecationWarning,
            )
            return form_class(formats, **kwargs)
        return form_class(
            formats, resources=self.get_import_resource_classes(), **kwargs
        )

    def get_import_form_class(self, request):
        """
        .. versionadded:: 3.0

        Return the form class to use for the 'import' step. If you only have
        a single custom form class, you can set the ``import_form_class``
        attribute to change this for your subclass.
        """
        # TODO: Remove following conditional when get_import_form() is removed
        if not getattr(self.get_import_form, "is_original", False):
            warnings.warn(
                "ImportMixin.get_import_form() is deprecated and will be "
                "removed in a future release. Please use the new "
                "'import_form_class' attribute to specify a custom form "
                "class, or override the get_import_form_class() method if "
                "your requirements are more complex.",
                category=DeprecationWarning,
            )
            return self.get_import_form()
        # Return the class attribute value
        return self.import_form_class

    def get_import_form_kwargs(self, request):
        """
        .. versionadded:: 3.0

        Return a dictionary of values with which to initialize the 'import'
        form (including the initial values returned by
        :meth:`~import_export.admin.ImportMixin.get_import_form_initial`).
        """
        return {
            "data": request.POST or None,
            "files": request.FILES or None,
            "initial": self.get_import_form_initial(request),
        }

    def get_import_form_initial(self, request):
        """
        .. versionadded:: 3.0

        Return a dictionary of initial field values to be provided to the
        'import' form.
        """
        return {}

    def create_confirm_form(self, request, import_form=None):
        """
        .. versionadded:: 3.0

        Return a form instance to use for the 'confirm' import step.
        This method can be extended to make dynamic form updates to the
        form after it has been instantiated. You might also look to
        override the following:

        * :meth:`~import_export.admin.ImportMixin.get_confirm_form_class`
        * :meth:`~import_export.admin.ImportMixin.get_confirm_form_kwargs`
        * :meth:`~import_export.admin.ImportMixin.get_confirm_form_initial`
        """
        form_class = self.get_confirm_form_class(request)
        kwargs = self.get_confirm_form_kwargs(request, import_form)
        return form_class(**kwargs)

    def get_confirm_form_class(self, request):
        """
        .. versionadded:: 3.0

        Return the form class to use for the 'confirm' import step. If you only
        have a single custom form class, you can set the ``confirm_form_class``
        attribute to change this for your subclass.
        """
        # TODO: Remove following conditional when get_confirm_import_form() is removed
        if not getattr(self.get_confirm_import_form, "is_original", False):
            warnings.warn(
                "ImportMixin.get_confirm_import_form() is deprecated and will "
                "be removed in a future release. Please use the new "
                "'confirm_form_class' attribute to specify a custom form "
                "class, or override the get_confirm_form_class() method if "
                "your requirements are more complex.",
                category=DeprecationWarning,
            )
            return self.get_confirm_import_form()
        # Return the class attribute value
        return self.confirm_form_class

    def get_confirm_form_kwargs(self, request, import_form=None):
        """
        .. versionadded:: 3.0

        Return a dictionary of values with which to initialize the 'confirm'
        form (including the initial values returned by
        :meth:`~import_export.admin.ImportMixin.get_confirm_form_initial`).
        """
        if import_form:
            # When initiated from `import_action()`, the 'posted' data
            # is for the 'import' form, not this one.
            data = None
            files = None
        else:
            data = request.POST or None
            files = request.FILES or None

        return {
            "data": data,
            "files": files,
            "initial": self.get_confirm_form_initial(request, import_form),
        }

    def get_confirm_form_initial(self, request, import_form):
        """
        .. versionadded:: 3.0

        Return a dictionary of initial field values to be provided to the
        'confirm' form.
        """
        if import_form is None:
            return {}
        return {
            "import_file_name": import_form.cleaned_data[
                "import_file"
            ].tmp_storage_name,
            "original_file_name": import_form.cleaned_data["import_file"].name,
            "input_format": import_form.cleaned_data["input_format"],
            "resource": import_form.cleaned_data.get("resource", ""),
        }

    def get_import_data_kwargs(self, request, *args, **kwargs):
        """
        Prepare kwargs for import_data.
        """
        form = kwargs.get("form")
        if form:
            kwargs.pop("form")
            return kwargs
        return {}

    def write_to_tmp_storage(self, import_file, input_format):
        encoding = None
        if not input_format.is_binary():
            encoding = self.from_encoding

        tmp_storage_cls = self.get_tmp_storage_class()
        tmp_storage = tmp_storage_cls(
            encoding=encoding, read_mode=input_format.get_read_mode()
        )
        data = bytes()
        for chunk in import_file.chunks():
            data += chunk

        tmp_storage.save(data)
        return tmp_storage

    def add_data_read_fail_error_to_form(self, form, e):
        exc_name = repr(type(e).__name__)
        msg = _(
            "%(exc_name)s encountered while trying to read file. "
            "Ensure you have chosen the correct format for the file."
        ) % {"exc_name": exc_name}
        form.add_error("import_file", msg)

    def import_action(self, request, *args, **kwargs):
        """
        Perform a dry_run of the import to make sure the import will not
        result in errors.  If there are no errors, save the user
        uploaded file to a local temp file that will be used by
        'process_import' for the actual import.
        """
        if not self.has_import_permission(request):
            raise PermissionDenied

        context = self.get_import_context_data()

        import_formats = self.get_import_formats()
        if getattr(self.get_form_kwargs, "is_original", False):
            # Use new API
            import_form = self.create_import_form(request)
        else:
            form_class = self.get_import_form_class(request)
            form_kwargs = self.get_form_kwargs(form_class, *args, **kwargs)

            if issubclass(form_class, ImportExportFormBase):
                import_form = form_class(
                    import_formats,
                    request.POST or None,
                    request.FILES or None,
                    resources=self.get_import_resource_classes(),
                    **form_kwargs,
                )
            else:
                warnings.warn(
                    "The ImportForm class must inherit from ImportExportFormBase, "
                    "this is needed for multiple resource classes to work properly. ",
                    category=DeprecationWarning,
                )
                import_form = form_class(
                    import_formats,
                    request.POST or None,
                    request.FILES or None,
                    **form_kwargs,
                )

        resources = list()
        if request.POST and import_form.is_valid():
            input_format = import_formats[
                int(import_form.cleaned_data["input_format"])
            ]()
            if not input_format.is_binary():
                input_format.encoding = self.from_encoding
            import_file = import_form.cleaned_data["import_file"]

            if getattr(settings, "IMPORT_EXPORT_SKIP_ADMIN_CONFIRM", False):
                # This setting means we are going to skip the import confirmation step.
                # Go ahead and process the file for import in a transaction
                # If there are any errors, we roll back the transaction.
                # rollback_on_validation_errors is set to True so that we rollback on
                # validation errors. If this is not done validation errors would be
                # silently skipped.
                data = bytes()
                for chunk in import_file.chunks():
                    data += chunk
                try:
                    dataset = input_format.create_dataset(data)
                except Exception as e:
                    self.add_data_read_fail_error_to_form(import_form, e)
                if not import_form.errors:
                    result = self.process_dataset(
                        dataset,
                        import_form,
                        request,
                        *args,
                        raise_errors=False,
                        rollback_on_validation_errors=True,
                        **kwargs,
                    )
                    if not result.has_errors() and not result.has_validation_errors():
                        return self.process_result(result, request)
                    else:
                        context["result"] = result
            else:
                # first always write the uploaded file to disk as it may be a
                # memory file or else based on settings upload handlers
                tmp_storage = self.write_to_tmp_storage(import_file, input_format)
                # allows get_confirm_form_initial() to include both the
                # original and saved file names from form.cleaned_data
                import_file.tmp_storage_name = tmp_storage.name

                try:
                    # then read the file, using the proper format-specific mode
                    # warning, big files may exceed memory
                    data = tmp_storage.read()
                    dataset = input_format.create_dataset(data)
                except Exception as e:
                    self.add_data_read_fail_error_to_form(import_form, e)

                if not import_form.errors:
                    # prepare kwargs for import data, if needed
                    res_kwargs = self.get_import_resource_kwargs(
                        request, *args, form=import_form, **kwargs
                    )
                    resource = self.choose_import_resource_class(import_form)(
                        **res_kwargs
                    )
                    resources = [resource]

                    # prepare additional kwargs for import_data, if needed
                    imp_kwargs = self.get_import_data_kwargs(
                        request, *args, form=import_form, **kwargs
                    )
                    result = resource.import_data(
                        dataset,
                        dry_run=True,
                        raise_errors=False,
                        file_name=import_file.name,
                        user=request.user,
                        **imp_kwargs,
                    )

                    context["result"] = result

                    if not result.has_errors() and not result.has_validation_errors():
                        if getattr(self.get_form_kwargs, "is_original", False):
                            # Use new API
                            context["confirm_form"] = self.create_confirm_form(
                                request, import_form=import_form
                            )
                        else:
                            confirm_form_class = self.get_confirm_form_class(request)
                            initial = self.get_confirm_form_initial(
                                request, import_form
                            )
                            context["confirm_form"] = confirm_form_class(
                                initial=self.get_form_kwargs(
                                    form=import_form, **initial
                                )
                            )
        else:
            res_kwargs = self.get_import_resource_kwargs(
                request, *args, form=import_form, **kwargs
            )
            resource_classes = self.get_import_resource_classes()
            resources = [
                resource_class(**res_kwargs) for resource_class in resource_classes
            ]

        context.update(self.admin_site.each_context(request))

        context["title"] = _("Import")
        context["form"] = import_form
        context["opts"] = self.model._meta
        context["media"] = self.media + import_form.media
        context["fields_list"] = [
            (
                resource.get_display_name(),
                [f.column_name for f in resource.get_user_visible_fields()],
            )
            for resource in resources
        ]

        request.current_app = self.admin_site.name
        return TemplateResponse(request, [self.import_template_name], context)

    def changelist_view(self, request, extra_context=None):
        if extra_context is None:
            extra_context = {}
        extra_context["has_import_permission"] = self.has_import_permission(request)
        return super().changelist_view(request, extra_context)


class ExportMixin(BaseExportMixin, ImportExportMixinBase):
    """
    Export mixin.

    This is intended to be mixed with django.contrib.admin.ModelAdmin
    https://docs.djangoproject.com/en/dev/ref/contrib/admin/
    """

    #: template for change_list view
    import_export_change_list_template = "admin/import_export/change_list_export.html"
    #: template for export view
    export_template_name = "admin/import_export/export.html"
    #: export data encoding
    to_encoding = None
    #: form class to use for the initial import step
    export_form_class = ExportForm

    def get_urls(self):
        urls = super().get_urls()
        my_urls = [
            path(
                "export/",
                self.admin_site.admin_view(self.export_action),
                name="%s_%s_export" % self.get_model_info(),
            ),
        ]
        return my_urls + urls

    def has_export_permission(self, request):
        """
        Returns whether a request has export permission.
        """
        EXPORT_PERMISSION_CODE = getattr(
            settings, "IMPORT_EXPORT_EXPORT_PERMISSION_CODE", None
        )
        if EXPORT_PERMISSION_CODE is None:
            return True

        opts = self.opts
        codename = get_permission_codename(EXPORT_PERMISSION_CODE, opts)
        return request.user.has_perm("%s.%s" % (opts.app_label, codename))

    def get_export_queryset(self, request):
        """
        Returns export queryset.

        Default implementation respects applied search and filters.
        """
        list_display = self.get_list_display(request)
        list_display_links = self.get_list_display_links(request, list_display)
        list_select_related = self.get_list_select_related(request)
        list_filter = self.get_list_filter(request)
        search_fields = self.get_search_fields(request)
        if self.get_actions(request):
            list_display = ["action_checkbox"] + list(list_display)

        ChangeList = self.get_changelist(request)
        changelist_kwargs = {
            "request": request,
            "model": self.model,
            "list_display": list_display,
            "list_display_links": list_display_links,
            "list_filter": list_filter,
            "date_hierarchy": self.date_hierarchy,
            "search_fields": search_fields,
            "list_select_related": list_select_related,
            "list_per_page": self.list_per_page,
            "list_max_show_all": self.list_max_show_all,
            "list_editable": self.list_editable,
            "model_admin": self,
        }
        changelist_kwargs["sortable_by"] = self.sortable_by
        if django.VERSION >= (4, 0):
            changelist_kwargs["search_help_text"] = self.search_help_text

        class ExportChangeList(ChangeList):
            def get_results(self, request):
                """
                Overrides ChangeList.get_results() to bypass default operations like
                pagination and result counting, which are not needed for export. This
                prevents executing unnecessary COUNT queries during ChangeList
                initialization.
                """
                pass

        cl = ExportChangeList(**changelist_kwargs)

        # get_queryset() is already called during initialization,
        # it is enough to get its results
        if hasattr(cl, "queryset"):
            return cl.queryset

        # Fallback in case the ChangeList doesn't have queryset attribute set
        return cl.get_queryset(request)

    def get_export_data(self, file_format, queryset, *args, **kwargs):
        """
        Returns file_format representation for given queryset.
        """
        request = kwargs.pop("request")
        if not self.has_export_permission(request):
            raise PermissionDenied

        data = self.get_data_for_export(request, queryset, *args, **kwargs)
        export_data = file_format.export_data(
            data,
            escape_html=self.should_escape_html,
            escape_formulae=self.should_escape_formulae,
        )
        encoding = kwargs.get("encoding")
        if not file_format.is_binary() and encoding:
            export_data = export_data.encode(encoding)
        return export_data

    def get_export_context_data(self, **kwargs):
        return self.get_context_data(**kwargs)

    def get_context_data(self, **kwargs):
        return {}

    @original
    def get_export_form(self):
        """
        .. deprecated:: 3.0
            Use :meth:`~import_export.admin.ExportMixin.get_export_form_class`
            or set the new :attr:`~import_export.admin.ExportMixin.export_form_class`
            attribute.
        """
        warnings.warn(
            "ExportMixin.get_export_form() is deprecated and will "
            "be removed in a future release. Please use the new "
            "'export_form_class' attribute to specify a custom form "
            "class, or override the get_export_form_class() method if "
            "your requirements are more complex.",
            category=DeprecationWarning,
        )
        return self.export_form_class

    def get_export_form_class(self):
        """
        Get the form class used to read the export format.
        """
        return self.export_form_class

    def export_action(self, request, *args, **kwargs):
        if not self.has_export_permission(request):
            raise PermissionDenied

        if getattr(self.get_export_form, "is_original", False):
            form_type = self.get_export_form_class()
        else:
            form_type = self.get_export_form()
        formats = self.get_export_formats()
        form = form_type(
            formats, request.POST or None, resources=self.get_export_resource_classes()
        )
        if form.is_valid():
            file_format = formats[int(form.cleaned_data["file_format"])]()

            queryset = self.get_export_queryset(request)
            export_data = self.get_export_data(
                file_format,
                queryset,
                request=request,
                encoding=self.to_encoding,
                export_form=form,
            )
            content_type = file_format.get_content_type()
            response = HttpResponse(export_data, content_type=content_type)
            response["Content-Disposition"] = 'attachment; filename="%s"' % (
                self.get_export_filename(request, queryset, file_format),
            )

            post_export.send(sender=None, model=self.model)
            return response

        context = self.get_export_context_data()

        context.update(self.admin_site.each_context(request))

        context["title"] = _("Export")
        context["form"] = form
        context["opts"] = self.model._meta
        context["fields_list"] = [
            (
                res.get_display_name(),
<<<<<<< HEAD
                [field.column_name for field in res().get_user_visible_fields()],
=======
                [
                    field.column_name
                    for field in res(
                        model=self.model, **self.get_export_resource_kwargs(request)
                    ).get_user_visible_fields()
                ],
>>>>>>> eabba74b
            )
            for res in self.get_export_resource_classes()
        ]
        request.current_app = self.admin_site.name
        return TemplateResponse(request, [self.export_template_name], context)

    def changelist_view(self, request, extra_context=None):
        if extra_context is None:
            extra_context = {}
        extra_context["has_export_permission"] = self.has_export_permission(request)
        return super().changelist_view(request, extra_context)

    def get_export_filename(self, request, queryset, file_format):
        return super().get_export_filename(file_format)


class ImportExportMixin(ImportMixin, ExportMixin):
    """
    Import and export mixin.
    """

    #: template for change_list view
    import_export_change_list_template = (
        "admin/import_export/change_list_import_export.html"
    )


class ImportExportModelAdmin(ImportExportMixin, admin.ModelAdmin):
    """
    Subclass of ModelAdmin with import/export functionality.
    """


class ExportActionMixin(ExportMixin):
    """
    Mixin with export functionality implemented as an admin action.
    """

    # Don't use custom change list template.
    import_export_change_list_template = None

    def __init__(self, *args, **kwargs):
        """
        Adds a custom action form initialized with the available export
        formats.
        """
        choices = []
        formats = self.get_export_formats()
        if formats:
            for i, f in enumerate(formats):
                choices.append((str(i), f().get_title()))

        if len(formats) > 1:
            choices.insert(0, ("", "---"))

        self.action_form = export_action_form_factory(choices)
        super().__init__(*args, **kwargs)

    def export_admin_action(self, request, queryset):
        """
        Exports the selected rows using file_format.
        """
        export_format = request.POST.get("file_format")

        if not export_format:
            messages.warning(request, _("You must select an export format."))
        else:
            formats = self.get_export_formats()
            file_format = formats[int(export_format)]()

            export_data = self.get_export_data(
                file_format, queryset, request=request, encoding=self.to_encoding
            )
            content_type = file_format.get_content_type()
            response = HttpResponse(export_data, content_type=content_type)
            response["Content-Disposition"] = 'attachment; filename="%s"' % (
                self.get_export_filename(request, queryset, file_format),
            )
            return response

    def get_actions(self, request):
        """
        Adds the export action to the list of available actions.
        """

        actions = super().get_actions(request)
        actions.update(
            export_admin_action=(
                type(self).export_admin_action,
                "export_admin_action",
                _("Export selected %(verbose_name_plural)s"),
            )
        )
        return actions

    @property
    def media(self):
        super_media = super().media
        return forms.Media(
            js=super_media._js + ["import_export/action_formats.js"],
            css=super_media._css,
        )


class ExportActionModelAdmin(ExportActionMixin, admin.ModelAdmin):
    """
    Subclass of ModelAdmin with export functionality implemented as an
    admin action.
    """


class ImportExportActionModelAdmin(ImportMixin, ExportActionModelAdmin):
    """
    Subclass of ExportActionModelAdmin with import/export functionality.
    Export functionality is implemented as an admin action.
    """<|MERGE_RESOLUTION|>--- conflicted
+++ resolved
@@ -853,16 +853,12 @@
         context["fields_list"] = [
             (
                 res.get_display_name(),
-<<<<<<< HEAD
-                [field.column_name for field in res().get_user_visible_fields()],
-=======
                 [
                     field.column_name
                     for field in res(
-                        model=self.model, **self.get_export_resource_kwargs(request)
+                        **self.get_export_resource_kwargs(request)
                     ).get_user_visible_fields()
                 ],
->>>>>>> eabba74b
             )
             for res in self.get_export_resource_classes()
         ]
