from datetime import datetime

import django
from django.conf import settings
from django.conf.urls import url
from django.contrib import admin, messages
from django.contrib.admin.models import ADDITION, CHANGE, DELETION, LogEntry
from django.contrib.auth import get_permission_codename
from django.contrib.contenttypes.models import ContentType
from django.core.exceptions import PermissionDenied
from django.http import HttpResponse, HttpResponseRedirect
from django.template.response import TemplateResponse
from django.urls import reverse
from django.utils.decorators import method_decorator
from django.utils.encoding import force_text
from django.utils.module_loading import import_string
from django.utils.translation import gettext_lazy as _
from django.views.decorators.http import require_POST

from .formats.base_formats import DEFAULT_FORMATS
from .forms import ConfirmImportForm, ExportForm, ImportForm, export_action_form_factory
from .resources import modelresource_factory
from .results import RowResult
from .signals import post_export, post_import
from .tmp_storages import TempFolderStorage

SKIP_ADMIN_LOG = getattr(settings, 'IMPORT_EXPORT_SKIP_ADMIN_LOG', False)
TMP_STORAGE_CLASS = getattr(settings, 'IMPORT_EXPORT_TMP_STORAGE_CLASS',
                            TempFolderStorage)


if isinstance(TMP_STORAGE_CLASS, str):
    TMP_STORAGE_CLASS = import_string(TMP_STORAGE_CLASS)


class ImportExportMixinBase:
    def get_model_info(self):
        app_label = self.model._meta.app_label
        return (app_label, self.model._meta.model_name)


class ImportMixin(ImportExportMixinBase):
    """
    Import mixin.
    """

    #: template for change_list view
    change_list_template = 'admin/import_export/change_list_import.html'
    #: template for import view
    import_template_name = 'admin/import_export/import.html'
    #: resource class
    resource_class = None
    #: available import formats
    formats = DEFAULT_FORMATS
    #: import data encoding
    from_encoding = "utf-8"
    skip_admin_log = None
    # storage class for saving temporary files
    tmp_storage_class = None

    def get_skip_admin_log(self):
        if self.skip_admin_log is None:
            return SKIP_ADMIN_LOG
        else:
            return self.skip_admin_log

    def get_tmp_storage_class(self):
        if self.tmp_storage_class is None:
            return TMP_STORAGE_CLASS
        else:
            return self.tmp_storage_class

    def has_import_permission(self, request):
        """
        Returns whether a request has import permission.
        """
        IMPORT_PERMISSION_CODE = getattr(settings, 'IMPORT_EXPORT_IMPORT_PERMISSION_CODE', None)
        if IMPORT_PERMISSION_CODE is None:
            return True

        opts = self.opts
        codename = get_permission_codename(IMPORT_PERMISSION_CODE, opts)
        return request.user.has_perm("%s.%s" % (opts.app_label, codename))

    def get_urls(self):
        urls = super().get_urls()
        info = self.get_model_info()
        my_urls = [
            url(r'^process_import/$',
                self.admin_site.admin_view(self.process_import),
                name='%s_%s_process_import' % info),
            url(r'^import/$',
                self.admin_site.admin_view(self.import_action),
                name='%s_%s_import' % info),
        ]
        return my_urls + urls

    def get_resource_kwargs(self, request, *args, **kwargs):
        return {}

    def get_import_resource_kwargs(self, request, *args, **kwargs):
        return self.get_resource_kwargs(request, *args, **kwargs)

    def get_resource_class(self):
        if not self.resource_class:
            return modelresource_factory(self.model)
        else:
            return self.resource_class

    def get_import_resource_class(self):
        """
        Returns ResourceClass to use for import.
        """
        return self.get_resource_class()

    def get_import_formats(self):
        """
        Returns available import formats.
        """
        return [f for f in self.formats if f().can_import()]

    @method_decorator(require_POST)
    def process_import(self, request, *args, **kwargs):
        """
        Perform the actual import action (after the user has confirmed the import)
        """
        if not self.has_import_permission(request):
            raise PermissionDenied

        form_type = self.get_confirm_import_form()
        confirm_form = form_type(request.POST)
        if confirm_form.is_valid():
            import_formats = self.get_import_formats()
            input_format = import_formats[
                int(confirm_form.cleaned_data['input_format'])
            ]()
            tmp_storage = self.get_tmp_storage_class()(name=confirm_form.cleaned_data['import_file_name'])
            data = tmp_storage.read(input_format.get_read_mode())
            if not input_format.is_binary() and self.from_encoding:
                data = force_text(data, self.from_encoding)
            dataset = input_format.create_dataset(data)

            result = self.process_dataset(dataset, confirm_form, request, *args, **kwargs)

            tmp_storage.remove()

            return self.process_result(result, request)

    def process_dataset(self, dataset, confirm_form, request, *args, **kwargs):

        res_kwargs = self.get_import_resource_kwargs(request, *args, **kwargs)
        resource = self.get_import_resource_class()(**res_kwargs)

        imp_kwargs = self.get_import_data_kwargs(request, *args, **kwargs)
        return resource.import_data(dataset,
                                    dry_run=False,
                                    raise_errors=True,
                                    file_name=confirm_form.cleaned_data['original_file_name'],
                                    user=request.user,
                                    **imp_kwargs)

    def process_result(self, result, request):
        self.generate_log_entries(result, request)
        self.add_success_message(result, request)
        post_import.send(sender=None, model=self.model)

        url = reverse('admin:%s_%s_changelist' % self.get_model_info(),
                      current_app=self.admin_site.name)
        return HttpResponseRedirect(url)

    def generate_log_entries(self, result, request):
        if not self.get_skip_admin_log():
            # Add imported objects to LogEntry
            logentry_map = {
                RowResult.IMPORT_TYPE_NEW: ADDITION,
                RowResult.IMPORT_TYPE_UPDATE: CHANGE,
                RowResult.IMPORT_TYPE_DELETE: DELETION,
            }
            content_type_id = ContentType.objects.get_for_model(self.model).pk
            for row in result:
                if row.import_type != row.IMPORT_TYPE_ERROR and row.import_type != row.IMPORT_TYPE_SKIP:
                    LogEntry.objects.log_action(
                        user_id=request.user.pk,
                        content_type_id=content_type_id,
                        object_id=row.object_id,
                        object_repr=row.object_repr,
                        action_flag=logentry_map[row.import_type],
                        change_message=_("%s through import_export" % row.import_type),
                    )

    def add_success_message(self, result, request):
        opts = self.model._meta

        success_message = _('Import finished, with {} new and ' \
                            '{} updated {}.').format(result.totals[RowResult.IMPORT_TYPE_NEW],
                                                      result.totals[RowResult.IMPORT_TYPE_UPDATE],
                                                      opts.verbose_name_plural)

        messages.success(request, success_message)

    def get_import_context_data(self, **kwargs):
        return self.get_context_data(**kwargs)

    def get_context_data(self, **kwargs):
        return {}

    def get_import_form(self):
        '''
        Get the form type used to read the import format and file.
        '''
        return ImportForm

    def get_confirm_import_form(self):
        """
        Get the form type (class) used to confirm the import.
        """
        return ConfirmImportForm

    def get_form_kwargs(self, form, *args, **kwargs):
        """
        Prepare/customize kwargs for an import form.

        If you wish to distinguish between import and confirm import forms,
        you could use the following approach:
            if isinstance(form, ImportForm):
                # your code here for the import form kwargs
                # e.g. update.kwargs({...})
            elif isinstance(form, ConfirmImportForm):
                # your code here for the confirm import form kwargs
                # e.g. update.kwargs({...})
            ...
        """
        return kwargs

    def get_import_data_kwargs(self, request, *args, **kwargs):
        """
        Prepare kwargs for import_data.
        """
        form = kwargs.get('form')
        if form:
            kwargs.pop('form')
            return kwargs
        return {}

    def get_import_resource_kwargs(self, request, *args, **kwargs):
        """
        Prepare kwargs for the import resource, given: request, args, kwargs.
        """
        return {}

    def write_to_tmp_storage(self, import_file, input_format):
        tmp_storage = self.get_tmp_storage_class()()
        data = bytes()
        for chunk in import_file.chunks():
            data += chunk

        tmp_storage.save(data, input_format.get_read_mode())
        return tmp_storage

    def import_action(self, request, *args, **kwargs):
        '''
        Perform a dry_run of the import to make sure the import will not
        result in errors.  If there where no error, save the user
        uploaded file to a local temp file that will be used by
        'process_import' for the actual import.
        '''
        if not self.has_import_permission(request):
            raise PermissionDenied

        context = self.get_import_context_data()

        import_formats = self.get_import_formats()
        form_type = self.get_import_form()
        form_kwargs = self.get_form_kwargs(form_type, *args, **kwargs)
        form = form_type(import_formats,
                         request.POST or None,
                         request.FILES or None,
                         **form_kwargs)

        if request.POST and form.is_valid():
            input_format = import_formats[
                int(form.cleaned_data['input_format'])
            ]()
            import_file = form.cleaned_data['import_file']
            # first always write the uploaded file to disk as it may be a
            # memory file or else based on settings upload handlers
            tmp_storage = self.write_to_tmp_storage(import_file, input_format)

            # then read the file, using the proper format-specific mode
            # warning, big files may exceed memory
            try:
                data = tmp_storage.read(input_format.get_read_mode())
                if not input_format.is_binary() and self.from_encoding:
                    data = force_text(data, self.from_encoding)
                dataset = input_format.create_dataset(data)
            except UnicodeDecodeError as e:
                return HttpResponse(_("<h1>Imported file has a wrong encoding: %s</h1>" % e))
            except Exception as e:
<<<<<<< HEAD
                return HttpResponse(_(u"<h1>%s encountered while trying to read file: %s</h1>" % (type(e).__name__, import_file.name)))

            # prepare kwargs for import data, if needed
            res_kwargs = self.get_import_resource_kwargs(request, form=form, *args, **kwargs)
            resource = self.get_import_resource_class()(**res_kwargs)

            # prepare additional kwargs for import_data, if needed
            imp_kwargs = self.get_import_data_kwargs(request, form=form, *args, **kwargs)

=======
                return HttpResponse(_("<h1>%s encountered while trying to read file: %s</h1>" % (type(e).__name__, import_file.name)))
>>>>>>> 2795471c
            result = resource.import_data(dataset, dry_run=True,
                                          raise_errors=False,
                                          file_name=import_file.name,
                                          user=request.user,
                                          **imp_kwargs)

            context['result'] = result

            if not result.has_errors() and not result.has_validation_errors():
                initial = {
                    'import_file_name': tmp_storage.name,
                    'original_file_name': import_file.name,
                    'input_format': form.cleaned_data['input_format'],
                }
                confirm_form = self.get_confirm_import_form()
                initial = self.get_form_kwargs(form=form, **initial)
                context['confirm_form'] = confirm_form(initial=initial)
        else:
            res_kwargs = self.get_import_resource_kwargs(request, form=form,
                                                         *args, **kwargs)
            resource = self.get_import_resource_class()(**res_kwargs)

        context.update(self.admin_site.each_context(request))

        context['title'] = _("Import")
        context['form'] = form
        context['opts'] = self.model._meta
        context['fields'] = [field.column_name
                             for field in resource.get_user_visible_fields()]

        request.current_app = self.admin_site.name
        return TemplateResponse(request, [self.import_template_name], context)

    def changelist_view(self, request, extra_context=None):
        if extra_context is None:
            extra_context = {}
        extra_context['has_import_permission'] = self.has_import_permission(request)
        return super().changelist_view(request, extra_context)


class ExportMixin(ImportExportMixinBase):
    """
    Export mixin.
    """
    #: resource class
    resource_class = None
    #: template for change_list view
    change_list_template = 'admin/import_export/change_list_export.html'
    #: template for export view
    export_template_name = 'admin/import_export/export.html'
    #: available export formats
    formats = DEFAULT_FORMATS
    #: export data encoding
    to_encoding = "utf-8"

    def get_urls(self):
        urls = super().get_urls()
        my_urls = [
            url(r'^export/$',
                self.admin_site.admin_view(self.export_action),
                name='%s_%s_export' % self.get_model_info()),
        ]
        return my_urls + urls

    def has_export_permission(self, request):
        """
        Returns whether a request has export permission.
        """
        EXPORT_PERMISSION_CODE = getattr(settings, 'IMPORT_EXPORT_EXPORT_PERMISSION_CODE', None)
        if EXPORT_PERMISSION_CODE is None:
            return True

        opts = self.opts
        codename = get_permission_codename(EXPORT_PERMISSION_CODE, opts)
        return request.user.has_perm("%s.%s" % (opts.app_label, codename))

    def get_resource_kwargs(self, request, *args, **kwargs):
        return {}

    def get_export_resource_kwargs(self, request, *args, **kwargs):
        return self.get_resource_kwargs(request, *args, **kwargs)

    def get_resource_class(self):
        if not self.resource_class:
            return modelresource_factory(self.model)
        else:
            return self.resource_class

    def get_export_resource_class(self):
        """
        Returns ResourceClass to use for export.
        """
        return self.get_resource_class()

    def get_export_formats(self):
        """
        Returns available export formats.
        """
        return [f for f in self.formats if f().can_export()]

    def get_export_filename(self, file_format):
        date_str = datetime.now().strftime('%Y-%m-%d')
        filename = "%s-%s.%s" % (self.model.__name__,
                                 date_str,
                                 file_format.get_extension())
        return filename

    def get_export_queryset(self, request):
        """
        Returns export queryset.

        Default implementation respects applied search and filters.
        """
        list_display = self.get_list_display(request)
        list_display_links = self.get_list_display_links(request, list_display)
        list_filter = self.get_list_filter(request)
        search_fields = self.get_search_fields(request)
        if self.get_actions(request):
            list_display = ['action_checkbox'] + list(list_display)

        ChangeList = self.get_changelist(request)
        changelist_kwargs = {
            'request': request,
            'model': self.model,
            'list_display': list_display,
            'list_display_links': list_display_links,
            'list_filter': list_filter,
            'date_hierarchy': self.date_hierarchy,
            'search_fields': search_fields,
            'list_select_related': self.list_select_related,
            'list_per_page': self.list_per_page,
            'list_max_show_all': self.list_max_show_all,
            'list_editable': self.list_editable,
            'model_admin': self,
        }
        if django.VERSION >= (2, 1):
            changelist_kwargs['sortable_by'] = self.sortable_by
        cl = ChangeList(**changelist_kwargs)

        return cl.get_queryset(request)

    def get_export_data(self, file_format, queryset, *args, **kwargs):
        """
        Returns file_format representation for given queryset.
        """
        request = kwargs.pop("request")
        if not self.has_export_permission(request):
            raise PermissionDenied

        resource_class = self.get_export_resource_class()
        data = resource_class(**self.get_export_resource_kwargs(request)).export(queryset, *args, **kwargs)
        export_data = file_format.export_data(data)
        return export_data

    def get_export_context_data(self, **kwargs):
        return self.get_context_data(**kwargs)

    def get_context_data(self, **kwargs):
        return {}

    def export_action(self, request, *args, **kwargs):
        if not self.has_export_permission(request):
            raise PermissionDenied

        formats = self.get_export_formats()
        form = ExportForm(formats, request.POST or None)
        if form.is_valid():
            file_format = formats[
                int(form.cleaned_data['file_format'])
            ]()

            queryset = self.get_export_queryset(request)
            export_data = self.get_export_data(file_format, queryset, request=request)
            content_type = file_format.get_content_type()
            response = HttpResponse(export_data, content_type=content_type)
            response['Content-Disposition'] = 'attachment; filename=%s' % (
                self.get_export_filename(file_format),
            )

            post_export.send(sender=None, model=self.model)
            return response

        context = self.get_export_context_data()

        context.update(self.admin_site.each_context(request))

        context['title'] = _("Export")
        context['form'] = form
        context['opts'] = self.model._meta
        request.current_app = self.admin_site.name
        return TemplateResponse(request, [self.export_template_name],
                                context)

    def changelist_view(self, request, extra_context=None):
        if extra_context is None:
            extra_context = {}
        extra_context['has_export_permission'] = self.has_export_permission(request)
        return super().changelist_view(request, extra_context)


class ImportExportMixin(ImportMixin, ExportMixin):
    """
    Import and export mixin.
    """
    #: template for change_list view
    change_list_template = 'admin/import_export/change_list_import_export.html'


class ImportExportModelAdmin(ImportExportMixin, admin.ModelAdmin):
    """
    Subclass of ModelAdmin with import/export functionality.
    """


class ExportActionMixin(ExportMixin):
    """
    Mixin with export functionality implemented as an admin action.
    """

    # Don't use custom change list template.
    change_list_template = None

    def __init__(self, *args, **kwargs):
        """
        Adds a custom action form initialized with the available export
        formats.
        """
        choices = []
        formats = self.get_export_formats()
        if formats:
            choices.append(('', '---'))
            for i, f in enumerate(formats):
                choices.append((str(i), f().get_title()))

        self.action_form = export_action_form_factory(choices)
        super().__init__(*args, **kwargs)

    def export_admin_action(self, request, queryset):
        """
        Exports the selected rows using file_format.
        """
        export_format = request.POST.get('file_format')

        if not export_format:
            messages.warning(request, _('You must select an export format.'))
        else:
            formats = self.get_export_formats()
            file_format = formats[int(export_format)]()

            export_data = self.get_export_data(file_format, queryset, request=request)
            content_type = file_format.get_content_type()
            response = HttpResponse(export_data, content_type=content_type)
            response['Content-Disposition'] = 'attachment; filename=%s' % (
                self.get_export_filename(file_format),
            )
            return response
    export_admin_action.short_description = _(
        'Export selected %(verbose_name_plural)s')

    actions = [export_admin_action]

    class Media:
        js = ['import_export/action_formats.js']


class ExportActionModelAdmin(ExportActionMixin, admin.ModelAdmin):
    """
    Subclass of ModelAdmin with export functionality implemented as an
    admin action.
    """


class ImportExportActionModelAdmin(ImportMixin, ExportActionModelAdmin):
    """
    Subclass of ExportActionModelAdmin with import/export functionality.
    Export functionality is implemented as an admin action.
    """<|MERGE_RESOLUTION|>--- conflicted
+++ resolved
@@ -294,9 +294,8 @@
                     data = force_text(data, self.from_encoding)
                 dataset = input_format.create_dataset(data)
             except UnicodeDecodeError as e:
-                return HttpResponse(_("<h1>Imported file has a wrong encoding: %s</h1>" % e))
+                return HttpResponse(_(u"<h1>Imported file has a wrong encoding: %s</h1>" % e))
             except Exception as e:
-<<<<<<< HEAD
                 return HttpResponse(_(u"<h1>%s encountered while trying to read file: %s</h1>" % (type(e).__name__, import_file.name)))
 
             # prepare kwargs for import data, if needed
@@ -305,10 +304,6 @@
 
             # prepare additional kwargs for import_data, if needed
             imp_kwargs = self.get_import_data_kwargs(request, form=form, *args, **kwargs)
-
-=======
-                return HttpResponse(_("<h1>%s encountered while trying to read file: %s</h1>" % (type(e).__name__, import_file.name)))
->>>>>>> 2795471c
             result = resource.import_data(dataset, dry_run=True,
                                           raise_errors=False,
                                           file_name=import_file.name,
@@ -327,8 +322,7 @@
                 initial = self.get_form_kwargs(form=form, **initial)
                 context['confirm_form'] = confirm_form(initial=initial)
         else:
-            res_kwargs = self.get_import_resource_kwargs(request, form=form,
-                                                         *args, **kwargs)
+            res_kwargs = self.get_import_resource_kwargs(request, form=form, *args, **kwargs)
             resource = self.get_import_resource_class()(**res_kwargs)
 
         context.update(self.admin_site.each_context(request))
@@ -336,11 +330,11 @@
         context['title'] = _("Import")
         context['form'] = form
         context['opts'] = self.model._meta
-        context['fields'] = [field.column_name
-                             for field in resource.get_user_visible_fields()]
+        context['fields'] = [f.column_name for f in resource.get_user_visible_fields()]
 
         request.current_app = self.admin_site.name
-        return TemplateResponse(request, [self.import_template_name], context)
+        return TemplateResponse(request, [self.import_template_name],
+                                context)
 
     def changelist_view(self, request, extra_context=None):
         if extra_context is None:
