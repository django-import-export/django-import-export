import warnings

import django
from django import forms
from django.conf import settings
from django.contrib import admin, messages
from django.contrib.admin.models import ADDITION, CHANGE, DELETION, LogEntry
from django.contrib.auth import get_permission_codename
from django.contrib.contenttypes.models import ContentType
from django.core.exceptions import PermissionDenied
from django.http import HttpResponse, HttpResponseRedirect
from django.template.defaultfilters import escape
from django.template.response import TemplateResponse
from django.urls import path, reverse
from django.utils.decorators import method_decorator
from django.utils.module_loading import import_string
from django.utils.translation import gettext_lazy as _
from django.views.decorators.http import require_POST

from .formats.base_formats import DEFAULT_FORMATS
from .forms import (
    ConfirmImportForm,
    ExportForm,
    ImportExportFormBase,
    ImportForm,
    export_action_form_factory,
)
from .mixins import BaseExportMixin, BaseImportMixin
from .results import RowResult
from .signals import post_export, post_import
from .tmp_storages import MediaStorage, TempFolderStorage
from .utils import original


class ImportExportMixinBase:
    def get_model_info(self):
        app_label = self.model._meta.app_label
        return (app_label, self.model._meta.model_name)


class ImportMixin(BaseImportMixin, ImportExportMixinBase):
    """
    Import mixin.

    This is intended to be mixed with django.contrib.admin.ModelAdmin
    https://docs.djangoproject.com/en/dev/ref/contrib/admin/
    """

    #: template for change_list view
    change_list_template = 'admin/import_export/change_list_import.html'
    #: template for import view
    import_template_name = 'admin/import_export/import.html'
    #: available import formats
    formats = DEFAULT_FORMATS
    #: form class to use for the initial import step
    import_form_class = ImportForm
    #: form class to use for the confirm import step
    confirm_form_class = ConfirmImportForm
    #: import data encoding
    from_encoding = "utf-8-sig"
    skip_admin_log = None
    # storage class for saving temporary files
    tmp_storage_class = None

    def get_skip_admin_log(self):
        if self.skip_admin_log is None:
            return getattr(settings, 'IMPORT_EXPORT_SKIP_ADMIN_LOG', False)
        else:
            return self.skip_admin_log

    def get_tmp_storage_class(self):
        if self.tmp_storage_class is None:
            tmp_storage_class = getattr(
                settings, 'IMPORT_EXPORT_TMP_STORAGE_CLASS', TempFolderStorage,
            )
        else:
            tmp_storage_class = self.tmp_storage_class

        if isinstance(tmp_storage_class, str):
            tmp_storage_class = import_string(tmp_storage_class)
        return tmp_storage_class

    def has_import_permission(self, request):
        """
        Returns whether a request has import permission.
        """
        IMPORT_PERMISSION_CODE = getattr(settings, 'IMPORT_EXPORT_IMPORT_PERMISSION_CODE', None)
        if IMPORT_PERMISSION_CODE is None:
            return True

        opts = self.opts
        codename = get_permission_codename(IMPORT_PERMISSION_CODE, opts)
        return request.user.has_perm("%s.%s" % (opts.app_label, codename))

    def get_urls(self):
        urls = super().get_urls()
        info = self.get_model_info()
        my_urls = [
            path('process_import/',
                self.admin_site.admin_view(self.process_import),
                name='%s_%s_process_import' % info),
            path('import/',
                self.admin_site.admin_view(self.import_action),
                name='%s_%s_import' % info),
        ]
        return my_urls + urls

    @method_decorator(require_POST)
    def process_import(self, request, *args, **kwargs):
        """
        Perform the actual import action (after the user has confirmed the import)
        """
        if not self.has_import_permission(request):
            raise PermissionDenied

        if getattr(self.get_confirm_import_form, 'is_original', False):
            confirm_form = self.create_confirm_form(request)
        else:
            form_type = self.get_confirm_import_form()
            confirm_form = form_type(request.POST)

        if confirm_form.is_valid():
            import_formats = self.get_import_formats()
            input_format = import_formats[
                int(confirm_form.cleaned_data['input_format'])
            ](encoding=self.from_encoding)
            encoding = None if input_format.is_binary() else self.from_encoding
            tmp_storage_cls = self.get_tmp_storage_class()
            tmp_storage = tmp_storage_cls(
                name=confirm_form.cleaned_data['import_file_name'],
                encoding=encoding,
                read_mode=input_format.get_read_mode()
            )

            data = tmp_storage.read()
            dataset = input_format.create_dataset(data)
            result = self.process_dataset(dataset, confirm_form, request, *args, **kwargs)

            tmp_storage.remove()

            return self.process_result(result, request)

    def process_dataset(self, dataset, confirm_form, request, *args, **kwargs):

        res_kwargs = self.get_import_resource_kwargs(request, form=confirm_form, *args, **kwargs)
        resource = self.choose_import_resource_class(confirm_form)(**res_kwargs)

        imp_kwargs = self.get_import_data_kwargs(request, form=confirm_form, *args, **kwargs)
        return resource.import_data(dataset,
                                    dry_run=False,
                                    raise_errors=True,
                                    file_name=confirm_form.cleaned_data['original_file_name'],
                                    user=request.user,
                                    **imp_kwargs)

    def process_result(self, result, request):
        self.generate_log_entries(result, request)
        self.add_success_message(result, request)
        post_import.send(sender=None, model=self.model)

        url = reverse('admin:%s_%s_changelist' % self.get_model_info(),
                      current_app=self.admin_site.name)
        return HttpResponseRedirect(url)

    def generate_log_entries(self, result, request):
        if not self.get_skip_admin_log():
            # Add imported objects to LogEntry
            logentry_map = {
                RowResult.IMPORT_TYPE_NEW: ADDITION,
                RowResult.IMPORT_TYPE_UPDATE: CHANGE,
                RowResult.IMPORT_TYPE_DELETE: DELETION,
            }
            content_type_id = ContentType.objects.get_for_model(self.model).pk
            for row in result:
                if row.import_type != row.IMPORT_TYPE_ERROR and row.import_type != row.IMPORT_TYPE_SKIP:
                    LogEntry.objects.log_action(
                        user_id=request.user.pk,
                        content_type_id=content_type_id,
                        object_id=row.object_id,
                        object_repr=row.object_repr,
                        action_flag=logentry_map[row.import_type],
                        change_message=_("%s through import_export" % row.import_type),
                    )

    def add_success_message(self, result, request):
        opts = self.model._meta

        success_message = _('Import finished, with {} new and ' \
                            '{} updated {}.').format(result.totals[RowResult.IMPORT_TYPE_NEW],
                                                      result.totals[RowResult.IMPORT_TYPE_UPDATE],
                                                      opts.verbose_name_plural)

        messages.success(request, success_message)

    def get_import_context_data(self, **kwargs):
        return self.get_context_data(**kwargs)

    def get_context_data(self, **kwargs):
        return {}

    @original
    def get_import_form(self):
        """
        .. deprecated:: 3.0
            Use :meth:`~import_export.admin.ImportMixin.get_import_form_class` or set the new
            :attr:`~import_export.admin.ImportMixin.import_form_class` attribute.
        """
        warnings.warn(
            "ImportMixin.get_import_form() is deprecated and will be removed in "
            "a future release. Please use get_import_form_class() instead.",
            category=DeprecationWarning
        )
        return self.import_form_class

    @original
    def get_confirm_import_form(self):
        """
        .. deprecated:: 3.0
            Use :func:`~import_export.admin.ImportMixin.get_confirm_form_class` or set the new
            :attr:`~import_export.admin.ImportMixin.confirm_form_class` attribute.
        """
        warnings.warn(
            "ImportMixin.get_confirm_import_form() is deprecated and will be removed in "
            "a future release. Please use get_confirm_form_class() instead.",
            category=DeprecationWarning
        )
        return self.confirm_form_class

    @original
    def get_form_kwargs(self, form, *args, **kwargs):
        """
        .. deprecated:: 3.0
            Use :meth:`~import_export.admin.ImportMixin.get_import_form_kwargs` or
            :meth:`~import_export.admin.ImportMixin.get_confirm_form_kwargs`
            instead, depending on which form you wish to customise.
        """
        warnings.warn(
            "ImportMixin.get_form_kwargs() is deprecated and will be removed "
            "in a future release. Please use get_import_form_kwargs() or "
            "get_confirm_form_kwargs() instead.",
            category=DeprecationWarning
        )
        return kwargs

    def create_import_form(self, request):
        """
        .. versionadded:: 3.0

        Return a form instance to use for the 'initial' import step.
        This method can be extended to make dynamic form updates to the
        form after it has been instantiated. You might also look to
        override the following:

        * :meth:`~import_export.admin.ImportMixin.get_import_form_class`
        * :meth:`~import_export.admin.ImportMixin.get_import_form_kwargs`
        * :meth:`~import_export.admin.ImportMixin.get_import_form_initial`
        * :meth:`~import_export.mixins.BaseImportMixin.get_import_resource_classes`
        """
        formats = self.get_import_formats()
        form_class = self.get_import_form_class(request)
        kwargs = self.get_import_form_kwargs(request)

        if not issubclass(form_class, ImportExportFormBase):
            warnings.warn(
                "The ImportForm class must inherit from ImportExportFormBase, "
                "this is needed for multiple resource classes to work properly. ",
                category=DeprecationWarning
            )
            return form_class(formats, **kwargs)
        return form_class(formats, self.get_import_resource_classes(), **kwargs)

    def get_import_form_class(self, request):
        """
        .. versionadded:: 3.0

        Return the form class to use for the 'import' step. If you only have
        a single custom form class, you can set the ``import_form_class``
        attribute to change this for your subclass.
        """
        # TODO: Remove following conditional when get_import_form() is removed
        if not getattr(self.get_import_form, 'is_original', False):
            warnings.warn(
                "ImportMixin.get_import_form() is deprecated and will be "
                "removed in a future release. Please use the new "
                "'import_form_class' attribute to specify a custom form "
                "class, or override the get_import_form_class() method if "
                "your requirements are more complex.",
                category=DeprecationWarning
            )
            return self.get_import_form()
        # Return the class attribute value
        return self.import_form_class

    def get_import_form_kwargs(self, request):
        """
        .. versionadded:: 3.0

        Return a dictionary of values with which to initialize the 'import'
        form (including the initial values returned by
        :meth:`~import_export.admin.ImportMixin.get_import_form_initial`).
        """
        return {
            "data": request.POST or None,
            "files": request.FILES or None,
            "initial": self.get_import_form_initial(request),
        }

    def get_import_form_initial(self, request):
        """
        .. versionadded:: 3.0

        Return a dictionary of initial field values to be provided to the
        'import' form.
        """
        return {}

    def create_confirm_form(self, request, import_form=None):
        """
        .. versionadded:: 3.0

        Return a form instance to use for the 'confirm' import step.
        This method can be extended to make dynamic form updates to the
        form after it has been instantiated. You might also look to
        override the following:

        * :meth:`~import_export.admin.ImportMixin.get_confirm_form_class`
        * :meth:`~import_export.admin.ImportMixin.get_confirm_form_kwargs`
        * :meth:`~import_export.admin.ImportMixin.get_confirm_form_initial`
        """
        form_class = self.get_confirm_form_class(request)
        kwargs = self.get_confirm_form_kwargs(request, import_form)
        return form_class(**kwargs)

    def get_confirm_form_class(self, request):
        """
        .. versionadded:: 3.0

        Return the form class to use for the 'confirm' import step. If you only
        have a single custom form class, you can set the ``confirm_form_class``
        attribute to change this for your subclass.
        """
        # TODO: Remove following conditional when get_confirm_import_form() is removed
        if not getattr(self.get_confirm_import_form, 'is_original', False):
            warnings.warn(
                "ImportMixin.get_confirm_import_form() is deprecated and will "
                "be removed in a future release. Please use the new "
                "'confirm_form_class' attribute to specify a custom form "
                "class, or override the get_confirm_form_class() method if "
                "your requirements are more complex.",
                category=DeprecationWarning
            )
            return self.get_confirm_import_form()
        # Return the class attribute value
        return self.confirm_form_class

    def get_confirm_form_kwargs(self, request, import_form=None):
        """
        .. versionadded:: 3.0

        Return a dictionary of values with which to initialize the 'confirm'
        form (including the initial values returned by
        :meth:`~import_export.admin.ImportMixin.get_confirm_form_initial`).
        """
        if import_form:
            # When initiated from `import_action()`, the 'posted' data
            # is for the 'import' form, not this one.
            data = None
            files = None
        else:
            data = request.POST or None
            files = request.FILES or None

        return {
            "data": data,
            "files": files,
            "initial": self.get_confirm_form_initial(request, import_form),
        }

    def get_confirm_form_initial(self, request, import_form):
        """
        .. versionadded:: 3.0

        Return a dictionary of initial field values to be provided to the
        'confirm' form.
        """
        if import_form is None:
            return {}
        return {
            'import_file_name': import_form.cleaned_data["import_file"].tmp_storage_name,
            'original_file_name': import_form.cleaned_data["import_file"].name,
            'input_format': import_form.cleaned_data["input_format"],
            'resource': import_form.cleaned_data.get("resource", ""),
        }

    def get_import_data_kwargs(self, request, *args, **kwargs):
        """
        Prepare kwargs for import_data.
        """
        form = kwargs.get('form')
        if form:
            kwargs.pop('form')
            return kwargs
        return {}

    def write_to_tmp_storage(self, import_file, input_format):
        encoding = None
        if not input_format.is_binary():
            encoding = self.from_encoding

        tmp_storage_cls = self.get_tmp_storage_class()
        tmp_storage = tmp_storage_cls(encoding=encoding, read_mode=input_format.get_read_mode())
        data = bytes()
        for chunk in import_file.chunks():
            data += chunk

        if tmp_storage_cls == MediaStorage and not input_format.is_binary():
            data = data.decode(self.from_encoding)

        tmp_storage.save(data)
        return tmp_storage

    def import_action(self, request, *args, **kwargs):
        """
        Perform a dry_run of the import to make sure the import will not
        result in errors.  If there are no errors, save the user
        uploaded file to a local temp file that will be used by
        'process_import' for the actual import.
        """
        if not self.has_import_permission(request):
            raise PermissionDenied

        context = self.get_import_context_data()

        import_formats = self.get_import_formats()
        if getattr(self.get_form_kwargs, "is_original", False):
            # Use new API
            import_form = self.create_import_form(request)
        else:
            form_class = self.get_import_form_class(request)
            form_kwargs = self.get_form_kwargs(form_class, *args, **kwargs)

            if issubclass(form_class, ImportExportFormBase):
                import_form = form_class(
                    import_formats,
                    self.get_import_resource_classes(),
                    request.POST or None,
                    request.FILES or None,
                    **form_kwargs
                )
            else:
                warnings.warn(
                    "The ImportForm class must inherit from ImportExportFormBase, "
                    "this is needed for multiple resource classes to work properly. ",
                    category=DeprecationWarning
                )
                import_form = form_class(
                    import_formats,
                    request.POST or None,
                    request.FILES or None,
                    **form_kwargs
                )

        resources = list()
        if request.POST and import_form.is_valid():
            input_format = import_formats[int(import_form.cleaned_data['input_format'])]()
            if not input_format.is_binary():
                input_format.encoding = self.from_encoding
            import_file = import_form.cleaned_data['import_file']
            # first always write the uploaded file to disk as it may be a
            # memory file or else based on settings upload handlers
            tmp_storage = self.write_to_tmp_storage(import_file, input_format)
            # allows get_confirm_form_initial() to include both the
            # original and saved file names from form.cleaned_data
            import_file.tmp_storage_name = tmp_storage.name

            try:
                # then read the file, using the proper format-specific mode
                # warning, big files may exceed memory
                data = tmp_storage.read()
                dataset = input_format.create_dataset(data)
<<<<<<< HEAD
            except Exception as e:
                import_form.add_error('import_file',
                               _(f"'{type(e).__name__}' encountered while trying to read file. "
                                 "Ensure you have chosen the correct format for the file. "
                                 f"{str(e)}"))

            if not import_form.errors:
                # prepare kwargs for import data, if needed
                res_kwargs = self.get_import_resource_kwargs(request, form=import_form, *args, **kwargs)
                resource = self.choose_import_resource_class(import_form)(**res_kwargs)
                resources = [resource]

                # prepare additional kwargs for import_data, if needed
                imp_kwargs = self.get_import_data_kwargs(request, form=import_form, *args, **kwargs)
                result = resource.import_data(dataset, dry_run=True,
                                              raise_errors=False,
                                              file_name=import_file.name,
                                              user=request.user,
                                              **imp_kwargs)

                context['result'] = result

                if not result.has_errors() and not result.has_validation_errors():
                    if getattr(self.get_form_kwargs, "is_original", False):
                        # Use new API
                        context["confirm_form"] = self.create_confirm_form(
                            request, import_form=import_form
                        )
                    else:
                        confirm_form_class = self.get_confirm_form_class(request)
                        initial = self.get_confirm_form_initial(request, import_form)
                        context["confirm_form"] = confirm_form_class(
                            initial=self.get_form_kwargs(form=import_form, **initial)
                        )
=======
            except UnicodeDecodeError as e:
                return HttpResponse(_(u"<h1>Imported file has a wrong encoding: %s</h1>" % escape(e)))
            except Exception as e:
                return HttpResponse(_(u"<h1>%s encountered while trying to read file: %s</h1>" % (
                    escape(type(e).__name__), escape(import_file.name))))

            # prepare kwargs for import data, if needed
            res_kwargs = self.get_import_resource_kwargs(request, form=form, *args, **kwargs)
            resource = self.get_import_resource_class()(**res_kwargs)

            # prepare additional kwargs for import_data, if needed
            imp_kwargs = self.get_import_data_kwargs(request, form=form, *args, **kwargs)
            result = resource.import_data(dataset, dry_run=True,
                                          raise_errors=False,
                                          file_name=import_file.name,
                                          user=request.user,
                                          **imp_kwargs)

            context['result'] = result

            if not result.has_errors() and not result.has_validation_errors():
                initial = {
                    'import_file_name': tmp_storage.name,
                    'original_file_name': import_file.name,
                    'input_format': form.cleaned_data['input_format'],
                }
                confirm_form = self.get_confirm_import_form()
                initial = self.get_form_kwargs(form=form, **initial)
                context['confirm_form'] = confirm_form(initial=initial)
>>>>>>> 3d5dc8e7
        else:
            res_kwargs = self.get_import_resource_kwargs(request, form=import_form, *args, **kwargs)
            resource_classes = self.get_import_resource_classes()
            resources = [resource_class(**res_kwargs) for resource_class in resource_classes]

        context.update(self.admin_site.each_context(request))

        context['title'] = _("Import")
        context['form'] = import_form
        context['opts'] = self.model._meta
<<<<<<< HEAD
        context['fields_list'] = [
            (resource.get_display_name(), [f.column_name for f in resource.get_user_visible_fields()])
            for resource in resources
        ]
=======
        context['media'] = self.media + form.media
        context['fields'] = [f.column_name for f in resource.get_user_visible_fields()]
>>>>>>> 3d5dc8e7

        request.current_app = self.admin_site.name
        return TemplateResponse(request, [self.import_template_name],
                                context)

    def changelist_view(self, request, extra_context=None):
        if extra_context is None:
            extra_context = {}
        extra_context['has_import_permission'] = self.has_import_permission(request)
        return super().changelist_view(request, extra_context)


class ExportMixin(BaseExportMixin, ImportExportMixinBase):
    """
    Export mixin.

    This is intended to be mixed with django.contrib.admin.ModelAdmin
    https://docs.djangoproject.com/en/dev/ref/contrib/admin/
    """
    #: template for change_list view
    change_list_template = 'admin/import_export/change_list_export.html'
    #: template for export view
    export_template_name = 'admin/import_export/export.html'
    #: export data encoding
    to_encoding = None
    #: form class to use for the initial import step
    export_form_class = ExportForm

    def get_urls(self):
        urls = super().get_urls()
        my_urls = [
            path('export/',
                self.admin_site.admin_view(self.export_action),
                name='%s_%s_export' % self.get_model_info()),
        ]
        return my_urls + urls

    def has_export_permission(self, request):
        """
        Returns whether a request has export permission.
        """
        EXPORT_PERMISSION_CODE = getattr(settings, 'IMPORT_EXPORT_EXPORT_PERMISSION_CODE', None)
        if EXPORT_PERMISSION_CODE is None:
            return True

        opts = self.opts
        codename = get_permission_codename(EXPORT_PERMISSION_CODE, opts)
        return request.user.has_perm("%s.%s" % (opts.app_label, codename))

    def get_export_queryset(self, request):
        """
        Returns export queryset.

        Default implementation respects applied search and filters.
        """
        list_display = self.get_list_display(request)
        list_display_links = self.get_list_display_links(request, list_display)
        list_filter = self.get_list_filter(request)
        search_fields = self.get_search_fields(request)
        if self.get_actions(request):
            list_display = ['action_checkbox'] + list(list_display)

        ChangeList = self.get_changelist(request)
        changelist_kwargs = {
            'request': request,
            'model': self.model,
            'list_display': list_display,
            'list_display_links': list_display_links,
            'list_filter': list_filter,
            'date_hierarchy': self.date_hierarchy,
            'search_fields': search_fields,
            'list_select_related': self.list_select_related,
            'list_per_page': self.list_per_page,
            'list_max_show_all': self.list_max_show_all,
            'list_editable': self.list_editable,
            'model_admin': self,
        }
        changelist_kwargs['sortable_by'] = self.sortable_by
        if django.VERSION >= (4, 0):
            changelist_kwargs['search_help_text'] = self.search_help_text
        cl = ChangeList(**changelist_kwargs)

        return cl.get_queryset(request)

    def get_export_data(self, file_format, queryset, *args, **kwargs):
        """
        Returns file_format representation for given queryset.
        """
        request = kwargs.pop("request")
        if not self.has_export_permission(request):
            raise PermissionDenied

        data = self.get_data_for_export(request, queryset, *args, **kwargs)
        export_data = file_format.export_data(data)
        encoding = kwargs.get("encoding")
        if not file_format.is_binary() and encoding:
            export_data = export_data.encode(encoding)
        return export_data

    def get_export_context_data(self, **kwargs):
        return self.get_context_data(**kwargs)

    def get_context_data(self, **kwargs):
        return {}

    @original
    def get_export_form(self):
        """
        .. deprecated:: 3.0
            Use :meth:`~import_export.admin.ExportMixin.get_export_form_class` or set the new
            :attr:`~import_export.admin.ExportMixin.export_form_class` attribute.
        """
        warnings.warn(
            "ExportMixin.get_export_form() is deprecated and will "
            "be removed in a future release. Please use the new "
            "'export_form_class' attribute to specify a custom form "
            "class, or override the get_export_form_class() method if "
            "your requirements are more complex.",
            category=DeprecationWarning
        )
        return self.export_form_class

    def get_export_form_class(self):
        """
        Get the form class used to read the export format.
        """
        return self.export_form_class

    def export_action(self, request, *args, **kwargs):
        if not self.has_export_permission(request):
            raise PermissionDenied

        if getattr(self.get_export_form, 'is_original', False):
            form_type = self.get_export_form_class()
        else:
            form_type = self.get_export_form()
        formats = self.get_export_formats()
        form = form_type(formats, self.get_export_resource_classes(), request.POST or None)
        if form.is_valid():
            file_format = formats[
                int(form.cleaned_data['file_format'])
            ]()

            queryset = self.get_export_queryset(request)
            export_data = self.get_export_data(
                file_format, queryset, request=request, encoding=self.to_encoding, export_form=form,
            )
            content_type = file_format.get_content_type()
            response = HttpResponse(export_data, content_type=content_type)
            response['Content-Disposition'] = 'attachment; filename="%s"' % (
                self.get_export_filename(request, queryset, file_format),
            )

            post_export.send(sender=None, model=self.model)
            return response

        context = self.get_export_context_data()

        context.update(self.admin_site.each_context(request))

        context['title'] = _("Export")
        context['form'] = form
        context['opts'] = self.model._meta
        request.current_app = self.admin_site.name
        return TemplateResponse(request, [self.export_template_name],
                                context)

    def changelist_view(self, request, extra_context=None):
        if extra_context is None:
            extra_context = {}
        extra_context['has_export_permission'] = self.has_export_permission(request)
        return super().changelist_view(request, extra_context)

    def get_export_filename(self, request, queryset, file_format):
        return super().get_export_filename(file_format)


class ImportExportMixin(ImportMixin, ExportMixin):
    """
    Import and export mixin.
    """
    #: template for change_list view
    change_list_template = 'admin/import_export/change_list_import_export.html'


class ImportExportModelAdmin(ImportExportMixin, admin.ModelAdmin):
    """
    Subclass of ModelAdmin with import/export functionality.
    """


class ExportActionMixin(ExportMixin):
    """
    Mixin with export functionality implemented as an admin action.
    """

    # Don't use custom change list template.
    change_list_template = None

    def __init__(self, *args, **kwargs):
        """
        Adds a custom action form initialized with the available export
        formats.
        """
        choices = []
        formats = self.get_export_formats()
        if formats:
            for i, f in enumerate(formats):
                choices.append((str(i), f().get_title()))

        if len(formats) > 1:
            choices.insert(0, ('', '---'))

        self.action_form = export_action_form_factory(choices)
        super().__init__(*args, **kwargs)

    def export_admin_action(self, request, queryset):
        """
        Exports the selected rows using file_format.
        """
        export_format = request.POST.get('file_format')

        if not export_format:
            messages.warning(request, _('You must select an export format.'))
        else:
            formats = self.get_export_formats()
            file_format = formats[int(export_format)]()

            export_data = self.get_export_data(file_format, queryset, request=request, encoding=self.to_encoding)
            content_type = file_format.get_content_type()
            response = HttpResponse(export_data, content_type=content_type)
            response['Content-Disposition'] = 'attachment; filename="%s"' % (
                self.get_export_filename(request, queryset, file_format),
            )
            return response

    def get_actions(self, request):
        """
        Adds the export action to the list of available actions.
        """

        actions = super().get_actions(request)
        actions.update(
            export_admin_action=(
                ExportActionMixin.export_admin_action,
                "export_admin_action",
                _("Export selected %(verbose_name_plural)s"),
            )
        )
        return actions

    @property
    def media(self):
        super_media = super().media
        return forms.Media(js=super_media._js + ['import_export/action_formats.js'], css=super_media._css)


class ExportActionModelAdmin(ExportActionMixin, admin.ModelAdmin):
    """
    Subclass of ModelAdmin with export functionality implemented as an
    admin action.
    """


class ImportExportActionModelAdmin(ImportMixin, ExportActionModelAdmin):
    """
    Subclass of ExportActionModelAdmin with import/export functionality.
    Export functionality is implemented as an admin action.
    """<|MERGE_RESOLUTION|>--- conflicted
+++ resolved
@@ -478,7 +478,6 @@
                 # warning, big files may exceed memory
                 data = tmp_storage.read()
                 dataset = input_format.create_dataset(data)
-<<<<<<< HEAD
             except Exception as e:
                 import_form.add_error('import_file',
                                _(f"'{type(e).__name__}' encountered while trying to read file. "
@@ -513,37 +512,6 @@
                         context["confirm_form"] = confirm_form_class(
                             initial=self.get_form_kwargs(form=import_form, **initial)
                         )
-=======
-            except UnicodeDecodeError as e:
-                return HttpResponse(_(u"<h1>Imported file has a wrong encoding: %s</h1>" % escape(e)))
-            except Exception as e:
-                return HttpResponse(_(u"<h1>%s encountered while trying to read file: %s</h1>" % (
-                    escape(type(e).__name__), escape(import_file.name))))
-
-            # prepare kwargs for import data, if needed
-            res_kwargs = self.get_import_resource_kwargs(request, form=form, *args, **kwargs)
-            resource = self.get_import_resource_class()(**res_kwargs)
-
-            # prepare additional kwargs for import_data, if needed
-            imp_kwargs = self.get_import_data_kwargs(request, form=form, *args, **kwargs)
-            result = resource.import_data(dataset, dry_run=True,
-                                          raise_errors=False,
-                                          file_name=import_file.name,
-                                          user=request.user,
-                                          **imp_kwargs)
-
-            context['result'] = result
-
-            if not result.has_errors() and not result.has_validation_errors():
-                initial = {
-                    'import_file_name': tmp_storage.name,
-                    'original_file_name': import_file.name,
-                    'input_format': form.cleaned_data['input_format'],
-                }
-                confirm_form = self.get_confirm_import_form()
-                initial = self.get_form_kwargs(form=form, **initial)
-                context['confirm_form'] = confirm_form(initial=initial)
->>>>>>> 3d5dc8e7
         else:
             res_kwargs = self.get_import_resource_kwargs(request, form=import_form, *args, **kwargs)
             resource_classes = self.get_import_resource_classes()
@@ -554,15 +522,11 @@
         context['title'] = _("Import")
         context['form'] = import_form
         context['opts'] = self.model._meta
-<<<<<<< HEAD
+        context['media'] = self.media + import_form.media
         context['fields_list'] = [
             (resource.get_display_name(), [f.column_name for f in resource.get_user_visible_fields()])
             for resource in resources
         ]
-=======
-        context['media'] = self.media + form.media
-        context['fields'] = [f.column_name for f in resource.get_user_visible_fields()]
->>>>>>> 3d5dc8e7
 
         request.current_app = self.admin_site.name
         return TemplateResponse(request, [self.import_template_name],
