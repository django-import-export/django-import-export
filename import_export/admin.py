--- conflicted
+++ resolved
@@ -372,11 +372,7 @@
             self.list_max_show_all, self.list_editable, self
         )
 
-<<<<<<< HEAD
-        return cl.queryset
-=======
         return cl.get_queryset(request)
->>>>>>> c0846225
 
     def get_export_data(self, file_format, queryset, *args, **kwargs):
         """
