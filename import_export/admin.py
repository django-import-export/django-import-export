--- conflicted
+++ resolved
@@ -1,5 +1,4 @@
 import logging
-import warnings
 
 import django
 from django import forms
@@ -181,14 +180,11 @@
             request, form=confirm_form, **kwargs
         )
         resource = self.choose_import_resource_class(confirm_form)(**res_kwargs)
-<<<<<<< HEAD
+        imp_kwargs = self.get_import_data_kwargs(request, form=confirm_form, **kwargs)
         imp_kwargs = self.get_import_data_kwargs(
             request, *args, form=confirm_form, **kwargs
         )
         imp_kwargs["retain_instance_in_row_result"] = True
-=======
-        imp_kwargs = self.get_import_data_kwargs(request, form=confirm_form, **kwargs)
->>>>>>> 55e42ccd
 
         return resource.import_data(
             dataset,
@@ -212,7 +208,6 @@
     def generate_log_entries(self, result, request):
         if not self.get_skip_admin_log():
             # Add imported objects to LogEntry
-<<<<<<< HEAD
             if django.VERSION >= (5, 0):
                 # issue 1673
                 new_rows = list()
@@ -268,23 +263,6 @@
                         row.import_type != row.IMPORT_TYPE_ERROR
                         and row.import_type != row.IMPORT_TYPE_SKIP
                     ):
-=======
-            logentry_map = {
-                RowResult.IMPORT_TYPE_NEW: ADDITION,
-                RowResult.IMPORT_TYPE_UPDATE: CHANGE,
-                RowResult.IMPORT_TYPE_DELETE: DELETION,
-            }
-            content_type_id = ContentType.objects.get_for_model(self.model).pk
-            for row in result:
-                if (
-                    row.import_type != row.IMPORT_TYPE_ERROR
-                    and row.import_type != row.IMPORT_TYPE_SKIP
-                ):
-                    with warnings.catch_warnings():
-                        warnings.filterwarnings(
-                            "ignore", category=PendingDeprecationWarning
-                        )
->>>>>>> 55e42ccd
                         LogEntry.objects.log_action(
                             user_id=request.user.pk,
                             content_type_id=content_type_id,
