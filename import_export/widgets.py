import json
import logging
from datetime import date, datetime, time
from decimal import Decimal
from warnings import warn

import django
from django.conf import settings
from django.core.exceptions import ObjectDoesNotExist
from django.utils import timezone
from django.utils.dateparse import parse_duration
from django.utils.encoding import force_str, smart_str
from django.utils.formats import number_format
from django.utils.translation import gettext_lazy as _

logger = logging.getLogger(__name__)


def format_datetime(value, datetime_format):
    # conditional logic to handle correct formatting of dates
    # see https://code.djangoproject.com/ticket/32738
    if django.VERSION[0] >= 4:
        format = django.utils.formats.sanitize_strftime_format(datetime_format)
        return value.strftime(format)
    else:
        return django.utils.datetime_safe.new_datetime(value).strftime(datetime_format)


class Widget:
    """
    A Widget handles converting between import and export representations.
    """

    def __init__(self, coerce_to_string=True):
        """
        :param coerce_to_string: If True, :meth:`~import_export.widgets.Widget.render`
          will return a string representation of the value, otherwise the value is
          returned.
        """
        self.coerce_to_string = coerce_to_string

    def clean(self, value, row=None, **kwargs):
        """
        Returns an appropriate python object for an imported value.
        For example, a date string will be converted to a python datetime instance.

<<<<<<< HEAD
        Numbers or dates can be *cleaned* to their respective data types and
        don't have to be imported as Strings.

        Implementations may raise
        `ValueError <https://docs.python.org/3/library/exceptions.html#ValueError/>`_.
        with a suitable message to indicate that a value could not be transformed
        successfully.
=======
        :param value: The value to be converted to a native type.
        :param row: A dict containing row key/value pairs.
        :param **kwargs: Optional kwargs.
>>>>>>> 3f41d37b
        """
        return value

    def render(self, value, obj=None):
        """
        Returns an export representation of a python value.

        :param value: The python value to be rendered.
        :param obj: The model instance from which the value is taken.
          This parameter is deprecated and will be removed in a future release.

        :return: By default, this value will be a string, with ``None`` values returned
          as empty strings.
        """
        return force_str(value)

    def _obj_deprecation_warning(self, obj):
        if obj is not None:
            warn(
                "The 'obj' parameter is deprecated and will be removed "
                "in a future release",
                DeprecationWarning,
                stacklevel=2,
            )


class NumberWidget(Widget):
    """
    Widget for converting numeric fields.
    """

    def is_empty(self, value):
        if isinstance(value, str):
            value = value.strip()
        # 0 is not empty
        return value is None or value == ""

    def render(self, value, obj=None):
        self._obj_deprecation_warning(obj)
        if self.coerce_to_string:
            return "" if value is None else number_format(value)
        return value


class FloatWidget(NumberWidget):
    """
    Widget for converting float fields.
    """

    def clean(self, value, row=None, **kwargs):
        if self.is_empty(value):
            return None
        return float(value)


class IntegerWidget(NumberWidget):
    """
    Widget for converting integer fields.
    """

    def clean(self, value, row=None, **kwargs):
        if self.is_empty(value):
            return None
        return int(Decimal(value))


class DecimalWidget(NumberWidget):
    """
    Widget for converting decimal fields.
    """

    def clean(self, value, row=None, **kwargs):
        if self.is_empty(value):
            return None
        return Decimal(force_str(value))


class CharWidget(Widget):
    """
    Widget for converting text fields.

    :param allow_blank:  If True, then :meth:`~import_export.widgets.Widget.clean`
      will return null values as empty strings, otherwise as ``None``.
    """

    def __init__(self, coerce_to_string=True, allow_blank=True):
        """ """
        self.coerce_to_string = coerce_to_string
        self.allow_blank = allow_blank

    def clean(self, value, row=None, **kwargs):
        val = super().clean(value, row, **kwargs)
        if val is None:
            return "" if self.allow_blank is True else None
        return force_str(val)

    def render(self, value, obj=None):
        self._obj_deprecation_warning(obj)
        if self.coerce_to_string:
            return "" if value is None else force_str(value)
        return value


class BooleanWidget(Widget):
    """
    Widget for converting boolean fields.

    The widget assumes that ``True``, ``False``, and ``None`` are all valid
    values, as to match Django's `BooleanField
    <https://docs.djangoproject.com/en/dev/ref/models/fields/#booleanfield>`_.
    That said, whether the database/Django will actually accept NULL values
    will depend on if you have set ``null=True`` on that Django field.

    While the BooleanWidget is set up to accept as input common variations of
    "True" and "False" (and "None"), you may need to munge less common values
    to ``True``/``False``/``None``. Probably the easiest way to do this is to
    override the :func:`~import_export.resources.Resource.before_import_row`
    function of your Resource class. A short example::

        from import_export import fields, resources, widgets

        class BooleanExample(resources.ModelResource):
            warn = fields.Field(widget=widgets.BooleanWidget())

            def before_import_row(self, row, **kwargs):
                if "warn" in row.keys():
                    # munge "warn" to "True"
                    if row["warn"] in ["warn", "WARN"]:
                        row["warn"] = True

                return super().before_import_row(row, **kwargs)
    """

    TRUE_VALUES = ["1", 1, True, "true", "TRUE", "True"]
    FALSE_VALUES = ["0", 0, False, "false", "FALSE", "False"]
    NULL_VALUES = ["", None, "null", "NULL", "none", "NONE", "None"]

    def __init__(self, coerce_to_string=True):
        """ """
        self.coerce_to_string = coerce_to_string

    def clean(self, value, row=None, **kwargs):
        if value in self.NULL_VALUES:
            return None
        return True if value in self.TRUE_VALUES else False

    def render(self, value, obj=None):
        """
        :return: ``True`` is represented as ``1``, ``False`` as ``0``, and
          ``None``/NULL as an empty string.

          If ``coerce_to_string`` is ``False``, the python Boolean type is
          returned (may be ``None``).
        """
        self._obj_deprecation_warning(obj)
        if self.coerce_to_string is False:
            return value
        if value in self.NULL_VALUES:
            return ""
        return self.TRUE_VALUES[0] if value else self.FALSE_VALUES[0]


class DateWidget(Widget):
    """
    Widget for converting date fields.

    Takes optional ``format`` parameter. If none is set, either
    ``settings.DATE_INPUT_FORMATS`` or ``"%Y-%m-%d"`` is used.
    """

    def __init__(self, format=None, coerce_to_string=True):
        super().__init__(coerce_to_string=coerce_to_string)
        if format is None:
            if not settings.DATE_INPUT_FORMATS:
                formats = ("%Y-%m-%d",)
            else:
                formats = settings.DATE_INPUT_FORMATS
        else:
            formats = (format,)
        self.formats = formats

    def clean(self, value, row=None, **kwargs):
        """
        :returns: A python date instance.
        :raises: ValueError if the value cannot be parsed using defined formats.
        """
        if not value:
            return None
        if isinstance(value, date):
            return value
        for format in self.formats:
            try:
                return datetime.strptime(value, format).date()
            except (ValueError, TypeError) as e:
                logger.debug(str(e))
        raise ValueError(_("Value could not be parsed using defined date formats."))

    def render(self, value, obj=None):
        self._obj_deprecation_warning(obj)
        if self.coerce_to_string is False:
            return value
        if not value:
            return ""
        return format_datetime(value, self.formats[0])


class DateTimeWidget(Widget):
    """
    Widget for converting date fields.

    Takes optional ``format`` parameter. If none is set, either
    ``settings.DATETIME_INPUT_FORMATS`` or ``"%Y-%m-%d %H:%M:%S"`` is used.
    """

    def __init__(self, format=None, coerce_to_string=True):
        super().__init__(coerce_to_string=coerce_to_string)
        if format is None:
            if not settings.DATETIME_INPUT_FORMATS:
                formats = ("%Y-%m-%d %H:%M:%S",)
            else:
                formats = settings.DATETIME_INPUT_FORMATS
        else:
            formats = (format,)
        self.formats = formats

    def clean(self, value, row=None, **kwargs):
        """
        :returns: A python datetime instance.
        :raises: ValueError if the value cannot be parsed using defined formats.
        """
        dt = None
        if not value:
            return None
        if isinstance(value, datetime):
            dt = value
        else:
            for format_ in self.formats:
                try:
                    dt = datetime.strptime(value, format_)
                except (ValueError, TypeError) as e:
                    logger.debug(str(e))
        if dt:
            if settings.USE_TZ and timezone.is_naive(dt):
                dt = timezone.make_aware(dt)
            return dt
        raise ValueError(_("Value could not be parsed using defined datetime formats."))

    def render(self, value, obj=None):
        self._obj_deprecation_warning(obj)
        if self.coerce_to_string is False:
            return value
        if not value:
            return ""
        if settings.USE_TZ:
            value = timezone.localtime(value)
        return format_datetime(value, self.formats[0])


class TimeWidget(Widget):
    """
    Widget for converting time fields.

    Takes optional ``format`` parameter. If none is set, either
    ``settings.DATETIME_INPUT_FORMATS`` or ``"%H:%M:%S"`` is used.
    """

    def __init__(self, format=None, coerce_to_string=True):
        super().__init__(coerce_to_string=coerce_to_string)
        if format is None:
            if not settings.TIME_INPUT_FORMATS:
                formats = ("%H:%M:%S",)
            else:
                formats = settings.TIME_INPUT_FORMATS
        else:
            formats = (format,)
        self.formats = formats

    def clean(self, value, row=None, **kwargs):
        """
        :returns: A python time instance.
        :raises: ValueError if the value cannot be parsed using defined formats.
        """
        if not value:
            return None
        if isinstance(value, time):
            return value
        for format in self.formats:
            try:
                return datetime.strptime(value, format).time()
            except (ValueError, TypeError) as e:
                logger.debug(str(e))
        raise ValueError(_("Value could not be parsed using defined time formats."))

    def render(self, value, obj=None):
        self._obj_deprecation_warning(obj)
        if self.coerce_to_string is False:
            return value
        if not value:
            return ""
        return value.strftime(self.formats[0])


class DurationWidget(Widget):
    """
    Widget for converting time duration fields.
    """

    def clean(self, value, row=None, **kwargs):
        """
        :returns: A python duration instance.
        :raises: ValueError if the value cannot be parsed.
        """
        if not value:
            return None

        try:
            return parse_duration(value)
        except (ValueError, TypeError) as e:
            logger.debug(str(e))
            raise ValueError(_("Value could not be parsed."))

    def render(self, value, obj=None):
        self._obj_deprecation_warning(obj)
        if self.coerce_to_string is False:
            return value
        if value is None:
            return ""
        return str(value)


class SimpleArrayWidget(Widget):
    """
    Widget for an Array field. Can be used for Postgres' Array field.

    :param separator: Defaults to ``','``
    """

    def __init__(self, separator=None, coerce_to_string=True):
        if separator is None:
            separator = ","
        self.separator = separator
        super().__init__(coerce_to_string=coerce_to_string)

    def clean(self, value, row=None, **kwargs):
        return value.split(self.separator) if value else []

    def render(self, value, obj=None):
        """
        :return: A string with values separated by ``separator``.
          If ``coerce_to_string`` is ``False``, the native array will be returned.
        """
        self._obj_deprecation_warning(obj)
        if not self.coerce_to_string:
            return value
        return self.separator.join(str(v) for v in value)


class JSONWidget(Widget):
    """
    Widget for a JSON object
    (especially required for jsonb fields in PostgreSQL database.)

    :param value: Defaults to JSON format.
    The widget covers two cases: Proper JSON string with double quotes, else it
    tries to use single quotes and then convert it to proper JSON.
    """

    def clean(self, value, row=None, **kwargs):
        val = super().clean(value)
        if val:
            try:
                return json.loads(val)
            except json.decoder.JSONDecodeError:
                return json.loads(val.replace("'", '"'))

    def render(self, value, obj=None):
        """
        :return: A JSON formatted string derived from ``value``.
          ``coerce_to_string`` has no effect on the return value.
        """
        self._obj_deprecation_warning(obj)
        if value:
            return json.dumps(value)
        return None


class ForeignKeyWidget(Widget):
    """
    Widget for a ``ForeignKey`` field which looks up a related model using
    either the PK or a user specified field that uniquely identifies the
    instance in both export and import.

    The lookup field defaults to using the primary key (``pk``) as lookup
    criterion but can be customized to use any field on the related model.

    Unlike specifying a related field in your resource like so…

    ::

        class Meta:
            fields = ('author__name',)

    …using a :class:`~import_export.widgets.ForeignKeyWidget` has the
    advantage that it can not only be used for exporting, but also importing
    data with foreign key relationships.

    Here's an example on how to use
    :class:`~import_export.widgets.ForeignKeyWidget` to lookup related objects
    using ``Author.name`` instead of ``Author.pk``::

        from import_export import fields, resources
        from import_export.widgets import ForeignKeyWidget

        class BookResource(resources.ModelResource):
            author = fields.Field(
                column_name='author',
                attribute='author',
                widget=ForeignKeyWidget(Author, 'name'))

            class Meta:
                fields = ('author',)

    :param model: The Model the ForeignKey refers to (required).
    :param field: A field on the related model used for looking up a particular
        object.
    :param use_natural_foreign_keys: Use natural key functions to identify
        related object, default to False
    """

    def __init__(self, model, field="pk", use_natural_foreign_keys=False, **kwargs):
        self.model = model
        self.field = field
        self.use_natural_foreign_keys = use_natural_foreign_keys
        super().__init__(**kwargs)

    def get_queryset(self, value, row, *args, **kwargs):
        """
        Returns a queryset of all objects for this Model.

        Overwrite this method if you want to limit the pool of objects from
        which the related object is retrieved.

        :param value: The field's value in the dataset.
        :param row: The dataset's current row.
        :param \\*args:
            Optional args.
        :param \\**kwargs:
            Optional kwargs.

        As an example; if you'd like to have ForeignKeyWidget look up a Person
        by their pre- **and** lastname column, you could subclass the widget
        like so::

            class FullNameForeignKeyWidget(ForeignKeyWidget):
                def get_queryset(self, value, row, *args, **kwargs):
                    return self.model.objects.filter(
                        first_name__iexact=row["first_name"],
                        last_name__iexact=row["last_name"]
                    )
        """
        return self.model.objects.all()

    def clean(self, value, row=None, **kwargs):
        """
        :return: a single Foreign Key instance derived from the args.
          ``None`` can be returned if the value passed is a null value.

        :param value: The field's value in the dataset.
        :param row: The dataset's current row.
        :param \\**kwargs:
            Optional kwargs.
        :raises: ``ObjectDoesNotExist`` if no valid instance can be found.
        """
        val = super().clean(value)
        if val:
            if self.use_natural_foreign_keys:
                # natural keys will always be a tuple, which ends up as a json list.
                value = json.loads(value)
                return self.model.objects.get_by_natural_key(*value)
            else:
                lookup_kwargs = self.get_lookup_kwargs(value, row, **kwargs)
                return self.get_queryset(value, row, **kwargs).get(**lookup_kwargs)
        else:
            return None

    def get_lookup_kwargs(self, value, row, **kwargs):
        """
        :return: the key value pairs used to identify a model instance.
          Override this to customize instance lookup.

        :param value: The field's value in the dataset.
        :param row: The dataset's current row.
        :param \\**kwargs:
            Optional kwargs.
        """
        return {self.field: value}

    def render(self, value, obj=None):
        """
        :return: A string representation of the related value.
          If ``use_natural_foreign_keys``, the value's natural key is returned.
          ``coerce_to_string`` has no effect on the return value.
        """
        self._obj_deprecation_warning(obj)
        if value is None:
            return ""

        attrs = self.field.split("__")
        for attr in attrs:
            try:
                if self.use_natural_foreign_keys:
                    # inbound natural keys must be a json list.
                    return json.dumps(value.natural_key())
                else:
                    value = getattr(value, attr, None)
            except (ValueError, ObjectDoesNotExist):
                # needs to have a primary key value before a many-to-many
                # relationship can be used.
                return None
            if value is None:
                return None

        return value


class ManyToManyWidget(Widget):
    """
    Widget that converts between representations of a ManyToMany relationships
    as a list and an actual ManyToMany field.

    :param model: The model the ManyToMany field refers to (required).
    :param separator: Defaults to ``','``.
    :param field: A field on the related model. Default is ``pk``.
    """

    def __init__(self, model, separator=None, field=None, **kwargs):
        if separator is None:
            separator = ","
        if field is None:
            field = "pk"
        self.model = model
        self.separator = separator
        self.field = field
        super().__init__(**kwargs)

    def clean(self, value, row=None, **kwargs):
        if not value:
            return self.model.objects.none()
        if isinstance(value, (float, int)):
            ids = [int(value)]
        else:
            ids = value.split(self.separator)
            ids = filter(None, [i.strip() for i in ids])
        return self.model.objects.filter(**{"%s__in" % self.field: ids})

    def render(self, value, obj=None):
        """
        :return: A string with values separated by ``separator``.
          ``None`` values are returned as empty strings.
          ``coerce_to_string`` has no effect on the return value.
        """
        self._obj_deprecation_warning(obj)
        if value is not None:
            ids = [smart_str(getattr(obj, self.field)) for obj in value.all()]
            return self.separator.join(ids)
        return ""<|MERGE_RESOLUTION|>--- conflicted
+++ resolved
@@ -44,19 +44,9 @@
         Returns an appropriate python object for an imported value.
         For example, a date string will be converted to a python datetime instance.
 
-<<<<<<< HEAD
-        Numbers or dates can be *cleaned* to their respective data types and
-        don't have to be imported as Strings.
-
-        Implementations may raise
-        `ValueError <https://docs.python.org/3/library/exceptions.html#ValueError/>`_.
-        with a suitable message to indicate that a value could not be transformed
-        successfully.
-=======
         :param value: The value to be converted to a native type.
         :param row: A dict containing row key/value pairs.
         :param **kwargs: Optional kwargs.
->>>>>>> 3f41d37b
         """
         return value
 
