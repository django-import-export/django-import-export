import json
from datetime import date, datetime
from decimal import Decimal

from django.conf import settings
from django.core.exceptions import ObjectDoesNotExist
from django.utils import datetime_safe, timezone
from django.utils.dateparse import parse_duration
from django.utils.encoding import force_str, smart_str


class Widget:
    """
    A Widget takes care of converting between import and export representations.

    This is achieved by the two methods,
    :meth:`~import_export.widgets.Widget.clean` and
    :meth:`~import_export.widgets.Widget.render`.
    """
    def clean(self, value, row=None, *args, **kwargs):
        """
        Returns an appropriate Python object for an imported value.

        For example, if you import a value from a spreadsheet,
        :meth:`~import_export.widgets.Widget.clean` handles conversion
        of this value into the corresponding Python object.

        Numbers or dates can be *cleaned* to their respective data types and
        don't have to be imported as Strings.
        """
        return value

    def render(self, value, obj=None):
        """
        Returns an export representation of a Python value.

        For example, if you have an object you want to export,
        :meth:`~import_export.widgets.Widget.render` takes care of converting
        the object's field to a value that can be written to a spreadsheet.
        """
        return force_str(value)

    def save(self, obj, attr, value):
        """
        Sets obj's attribute value.
        """
        setattr(obj, attr, value)

    def post_save(self, obj, attr, value):
        """
        Sets obj's attribute value.
        """
        pass


class NumberWidget(Widget):
    """
    """

    def is_empty(self, value):
        if isinstance(value, str):
            value = value.strip()
        # 0 is not empty
        return value is None or value == ""

    def render(self, value, obj=None):
        return value


class FloatWidget(NumberWidget):
    """
    Widget for converting floats fields.
    """

    def clean(self, value, row=None, *args, **kwargs):
        if self.is_empty(value):
            return None
        return float(value)


class IntegerWidget(NumberWidget):
    """
    Widget for converting integer fields.
    """

    def clean(self, value, row=None, *args, **kwargs):
        if self.is_empty(value):
            return None
        return int(float(value))


class DecimalWidget(NumberWidget):
    """
    Widget for converting decimal fields.
    """

    def clean(self, value, row=None, *args, **kwargs):
        if self.is_empty(value):
            return None
        return Decimal(value)


class CharWidget(Widget):
    """
    Widget for converting text fields.
    """

    def render(self, value, obj=None):
        return force_str(value)


class BooleanWidget(Widget):
    """
    Widget for converting boolean fields.
    """
    TRUE_VALUES = ["1", 1]
    FALSE_VALUE = "0"

    def render(self, value, obj=None):
        if value is None:
            return ""
        return self.TRUE_VALUES[0] if value else self.FALSE_VALUE

    def clean(self, value, row=None, *args, **kwargs):
        if value == "":
            return None
        return True if value in self.TRUE_VALUES else False


class DateWidget(Widget):
    """
    Widget for converting date fields.

    Takes optional ``format`` parameter.
    """

    def __init__(self, format=None):
        if format is None:
            if not settings.DATE_INPUT_FORMATS:
                formats = ("%Y-%m-%d",)
            else:
                formats = settings.DATE_INPUT_FORMATS
        else:
            formats = (format,)
        self.formats = formats

    def clean(self, value, row=None, *args, **kwargs):
        if not value:
            return None
        if isinstance(value, date):
            return value
        for format in self.formats:
            try:
                return datetime.strptime(value, format).date()
            except (ValueError, TypeError):
                continue
        raise ValueError("Enter a valid date.")

    def render(self, value, obj=None):
        if not value:
            return ""
        try:
            return value.strftime(self.formats[0])
        except:
            return datetime_safe.new_date(value).strftime(self.formats[0])


class DateTimeWidget(Widget):
    """
    Widget for converting date fields.

    Takes optional ``format`` parameter. If none is set, either
    ``settings.DATETIME_INPUT_FORMATS`` or ``"%Y-%m-%d %H:%M:%S"`` is used.
    """

    def __init__(self, format=None):
        if format is None:
            if not settings.DATETIME_INPUT_FORMATS:
                formats = ("%Y-%m-%d %H:%M:%S",)
            else:
                formats = settings.DATETIME_INPUT_FORMATS
        else:
            formats = (format,)
        self.formats = formats

    def clean(self, value, row=None, *args, **kwargs):
        if not value:
            return None
        if isinstance(value, datetime):
            return value
        for format in self.formats:
            try:
                dt = datetime.strptime(value, format)
                if settings.USE_TZ:
                    # make datetime timezone aware so we don't compare
                    # naive datetime to an aware one
                    dt = timezone.make_aware(dt,
                                             timezone.get_default_timezone())
                return dt
            except (ValueError, TypeError):
                continue
        raise ValueError("Enter a valid date/time.")

    def render(self, value, obj=None):
        if not value:
            return ""
        if settings.USE_TZ:
            value = timezone.localtime(value)
        return value.strftime(self.formats[0])


class TimeWidget(Widget):
    """
    Widget for converting time fields.

    Takes optional ``format`` parameter.
    """

    def __init__(self, format=None):
        if format is None:
            if not settings.TIME_INPUT_FORMATS:
                formats = ("%H:%M:%S",)
            else:
                formats = settings.TIME_INPUT_FORMATS
        else:
            formats = (format,)
        self.formats = formats

    def clean(self, value, row=None, *args, **kwargs):
        if not value:
            return None
        for format in self.formats:
            try:
                return datetime.strptime(value, format).time()
            except (ValueError, TypeError):
                continue
        raise ValueError("Enter a valid time.")

    def render(self, value, obj=None):
        if not value:
            return ""
        return value.strftime(self.formats[0])


class DurationWidget(Widget):
    """
    Widget for converting time duration fields.
    """

    def clean(self, value, row=None, *args, **kwargs):
        if not value:
            return None

        try:
            return parse_duration(value)
        except (ValueError, TypeError):
            raise ValueError("Enter a valid duration.")

    def render(self, value, obj=None):
        if not value:
            return ""
        return str(value)


class SimpleArrayWidget(Widget):
    """
    Widget for an Array field. Can be used for Postgres' Array field.

    :param separator: Defaults to ``','``
    """

    def __init__(self, separator=None):
        if separator is None:
            separator = ','
        self.separator = separator
        super().__init__()

    def clean(self, value, row=None, *args, **kwargs):
        return value.split(self.separator) if value else []

    def render(self, value, obj=None):
        return self.separator.join(str(v) for v in value)


class JSONWidget(Widget):
    """
    Widget for a JSON object (especially required for jsonb fields in PostgreSQL database.)

    :param value: Defaults to JSON format.
    The widget covers two cases: Proper JSON string with double quotes, else it
    tries to use single quotes and then convert it to proper JSON.
    """

    def clean(self, value, row=None, *args, **kwargs):
        val = super().clean(value)
        if val:
            try:
                return json.loads(val)
            except json.decoder.JSONDecodeError:
                return json.loads(val.replace("'", "\""))

    def render(self, value, obj=None):
        if value:
            return json.dumps(value)


class ForeignKeyWidget(Widget):
    """
    Widget for a ``ForeignKey`` field which looks up a related model using
    "natural keys" in both export and import.

    The lookup field defaults to using the primary key (``pk``) as lookup
    criterion but can be customised to use any field on the related model.

    Unlike specifying a related field in your resource like so…

    ::

        class Meta:
            fields = ('author__name',)

    …using a :class:`~import_export.widgets.ForeignKeyWidget` has the
    advantage that it can not only be used for exporting, but also importing
    data with foreign key relationships.

    Here's an example on how to use
    :class:`~import_export.widgets.ForeignKeyWidget` to lookup related objects
    using ``Author.name`` instead of ``Author.pk``::

        from import_export import fields, resources
        from import_export.widgets import ForeignKeyWidget

        class BookResource(resources.ModelResource):
            author = fields.Field(
                column_name='author',
                attribute='author',
                widget=ForeignKeyWidget(Author, 'name'))

            class Meta:
                fields = ('author',)

    :param model: The Model the ForeignKey refers to (required).
    :param field: A field on the related model used for looking up a particular object.
    """
    def __init__(self, model, field='pk', *args, **kwargs):
        self.model = model
        self.field = field
        super().__init__(*args, **kwargs)

    def get_queryset(self, value, row, *args, **kwargs):
        """
        Returns a queryset of all objects for this Model.

        Overwrite this method if you want to limit the pool of objects from
        which the related object is retrieved.

        :param value: The field's value in the datasource.
        :param row: The datasource's current row.

        As an example; if you'd like to have ForeignKeyWidget look up a Person
        by their pre- **and** lastname column, you could subclass the widget
        like so::

            class FullNameForeignKeyWidget(ForeignKeyWidget):
                def get_queryset(self, value, row):
                    return self.model.objects.filter(
                        first_name__iexact=row["first_name"],
                        last_name__iexact=row["last_name"]
                    )
        """
        return self.model.objects.all()

    def clean(self, value, row=None, *args, **kwargs):
        val = super().clean(value)
        if val:
            return self.get_queryset(value, row, *args, **kwargs).get(**{self.field: val})
        else:
            return None

    def render(self, value, obj=None):
        if value is None:
            return ""

        attrs = self.field.split('__')
        for attr in attrs:
            try:
                value = getattr(value, attr, None)
            except (ValueError, ObjectDoesNotExist):
                # needs to have a primary key value before a many-to-many
                # relationship can be used.
                return None
            if value is None:
                return None

        return value


class ManyToManyWidget(Widget):
    """
    Widget that converts between representations of a ManyToMany relationships
    as a list and an actual ManyToMany field.

    :param model: The model the ManyToMany field refers to (required).
    :param separator: Defaults to ``','``.
    :param field: A field on the related model. Default is ``pk``.
    """

    def __init__(self, model, separator=None, field=None, *args, **kwargs):
        if separator is None:
            separator = ','
        if field is None:
            field = 'pk'
        self.model = model
        self.separator = separator
        self.field = field
        super().__init__(*args, **kwargs)

    def clean(self, value, row=None, *args, **kwargs):
        if not value:
            return self.model.objects.none()
        if isinstance(value, (float, int)):
            ids = [int(value)]
        else:
            ids = value.split(self.separator)
            ids = filter(None, [i.strip() for i in ids])
        return self.model.objects.filter(**{
            '%s__in' % self.field: ids
        })

    def render(self, value, obj=None):
<<<<<<< HEAD
        ids = [smart_text(getattr(obj, self.field)) for obj in value.all()]
        return self.separator.join(ids)

    def save(self, obj, attr, value):
        pass

    def post_save(self, obj, attr, value):
        getattr(obj, attr).set(value)


class PostSaveWidget(Widget):
    """
    Container widget that delays save until post_save.
    :param widget: The widget.
    """

    def __init__(self, widget, *args, **kwargs):
        super().__init__(*args, **kwargs)
        self.widget = widget

    def clean(self, value, row=None, *args, **kwargs):
        return self.widget.clean(value, row, *args, **kwargs)

    def render(self, value, obj=None):
        return self.widget.render(value, obj)

    def save(self, obj, attr, value):
        pass

    def post_save(self, obj, attr, value):
        self.widget.save(obj, attr, value)
=======
        ids = [smart_str(getattr(obj, self.field)) for obj in value.all()]
        return self.separator.join(ids)
>>>>>>> 7c58899f
<|MERGE_RESOLUTION|>--- conflicted
+++ resolved
@@ -428,8 +428,7 @@
         })
 
     def render(self, value, obj=None):
-<<<<<<< HEAD
-        ids = [smart_text(getattr(obj, self.field)) for obj in value.all()]
+        ids = [smart_str(getattr(obj, self.field)) for obj in value.all()]
         return self.separator.join(ids)
 
     def save(self, obj, attr, value):
@@ -459,8 +458,4 @@
         pass
 
     def post_save(self, obj, attr, value):
-        self.widget.save(obj, attr, value)
-=======
-        ids = [smart_str(getattr(obj, self.field)) for obj in value.all()]
-        return self.separator.join(ids)
->>>>>>> 7c58899f
+        self.widget.save(obj, attr, value)