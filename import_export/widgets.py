import json
from datetime import date, datetime, time
from decimal import Decimal

import django
from django.conf import settings
from django.core.exceptions import ObjectDoesNotExist
from django.utils import timezone
from django.utils.dateparse import parse_duration
from django.utils.encoding import force_str, smart_str


def format_datetime(value, datetime_format):
    # conditional logic to handle correct formatting of dates
    # see https://code.djangoproject.com/ticket/32738
    if django.VERSION[0] >= 4:
        format = django.utils.formats.sanitize_strftime_format(datetime_format)
        return value.strftime(format)
    else:
        return django.utils.datetime_safe.new_datetime(value).strftime(datetime_format)


class Widget:
    """
    A Widget takes care of converting between import and export representations.

    This is achieved by the two methods,
    :meth:`~import_export.widgets.Widget.clean` and
    :meth:`~import_export.widgets.Widget.render`.
    """
    def clean(self, value, row=None, *args, **kwargs):
        """
        Returns an appropriate Python object for an imported value.

        For example, if you import a value from a spreadsheet,
        :meth:`~import_export.widgets.Widget.clean` handles conversion
        of this value into the corresponding Python object.

        Numbers or dates can be *cleaned* to their respective data types and
        don't have to be imported as Strings.
        """
        return value

    def render(self, value, obj=None):
        """
        Returns an export representation of a Python value.

        For example, if you have an object you want to export,
        :meth:`~import_export.widgets.Widget.render` takes care of converting
        the object's field to a value that can be written to a spreadsheet.
        """
        return force_str(value)


class NumberWidget(Widget):
    """
    """

    def is_empty(self, value):
        if isinstance(value, str):
            value = value.strip()
        # 0 is not empty
        return value is None or value == ""

    def render(self, value, obj=None):
        return value


class FloatWidget(NumberWidget):
    """
    Widget for converting floats fields.
    """

    def clean(self, value, row=None, *args, **kwargs):
        if self.is_empty(value):
            return None
        return float(value)


class IntegerWidget(NumberWidget):
    """
    Widget for converting integer fields.
    """

    def clean(self, value, row=None, *args, **kwargs):
        if self.is_empty(value):
            return None
        return int(Decimal(value))


class DecimalWidget(NumberWidget):
    """
    Widget for converting decimal fields.
    """

    def clean(self, value, row=None, *args, **kwargs):
        if self.is_empty(value):
            return None
        return Decimal(force_str(value))


class CharWidget(Widget):
    """
    Widget for converting text fields.
    """

    def render(self, value, obj=None):
        return force_str(value)


class BooleanWidget(Widget):
    """
    Widget for converting boolean fields.

    The widget assumes that ``True``, ``False``, and ``None`` are all valid
    values, as to match Django's `BooleanField
    <https://docs.djangoproject.com/en/dev/ref/models/fields/#booleanfield>`_.
    That said, whether the database/Django will actually accept NULL values
    will depend on if you have set ``null=True`` on that Django field.

    While the BooleanWidget is set up to accept as input common variations of
    "True" and "False" (and "None"), you may need to munge less common values
    to ``True``/``False``/``None``. Probably the easiest way to do this is to
    override the :func:`~import_export.resources.Resource.before_import_row`
    function of your Resource class. A short example::

        from import_export import fields, resources, widgets

        class BooleanExample(resources.ModelResource):
            warn = fields.Field(widget=widgets.BooleanWidget())

            def before_import_row(self, row, row_number=None, **kwargs):
                if "warn" in row.keys():
                    # munge "warn" to "True"
                    if row["warn"] in ["warn", "WARN"]:
                        row["warn"] = True

                return super().before_import_row(row, row_number, **kwargs)
    """
    TRUE_VALUES = ["1", 1, True, "true", "TRUE", "True"]
    FALSE_VALUES = ["0", 0, False, "false", "FALSE", "False"]
    NULL_VALUES = ["", None, "null", "NULL", "none", "NONE", "None"]

    def render(self, value, obj=None):
        """
        On export, ``True`` is represented as ``1``, ``False`` as ``0``, and
        ``None``/NULL as a empty string.

        Note that these values are also used on the import confirmation view.
        """
        if value in self.NULL_VALUES:
            return ""
        return self.TRUE_VALUES[0] if value else self.FALSE_VALUES[0]

    def clean(self, value, row=None, *args, **kwargs):
        if value in self.NULL_VALUES:
            return None
        return True if value in self.TRUE_VALUES else False


class DateWidget(Widget):
    """
    Widget for converting date fields.

    Takes optional ``format`` parameter.
    """

    def __init__(self, format=None):
        if format is None:
            if not settings.DATE_INPUT_FORMATS:
                formats = ("%Y-%m-%d",)
            else:
                formats = settings.DATE_INPUT_FORMATS
        else:
            formats = (format,)
        self.formats = formats

    def clean(self, value, row=None, *args, **kwargs):
        if not value:
            return None
        if isinstance(value, date):
            return value
        for format in self.formats:
            try:
                return datetime.strptime(value, format).date()
            except (ValueError, TypeError):
                continue
        raise ValueError("Enter a valid date.")

    def render(self, value, obj=None):
        if not value:
            return ""
        return format_datetime(value, self.formats[0])


class DateTimeWidget(Widget):
    """
    Widget for converting date fields.

    Takes optional ``format`` parameter. If none is set, either
    ``settings.DATETIME_INPUT_FORMATS`` or ``"%Y-%m-%d %H:%M:%S"`` is used.
    """

    def __init__(self, format=None):
        if format is None:
            if not settings.DATETIME_INPUT_FORMATS:
                formats = ("%Y-%m-%d %H:%M:%S",)
            else:
                formats = settings.DATETIME_INPUT_FORMATS
        else:
            formats = (format,)
        self.formats = formats

    def clean(self, value, row=None, *args, **kwargs):
        dt = None
        if not value:
            return None
        if isinstance(value, datetime):
<<<<<<< HEAD
            if settings.USE_TZ:
                # make datetime timezone aware so we don't compare
                # naive datetime to an aware one
                return timezone.make_aware(value, timezone.get_default_timezone())
            return value
        for format in self.formats:
            try:
                dt = datetime.strptime(value, format)
                if settings.USE_TZ:
                    # make datetime timezone aware so we don't compare
                    # naive datetime to an aware one
                    dt = timezone.make_aware(dt,
                                             timezone.get_default_timezone())
                return dt
            except (ValueError, TypeError):
                continue
=======
            dt = value
        else:
            for format_ in self.formats:
                try:
                    dt = datetime.strptime(value, format_)
                except (ValueError, TypeError):
                    continue
        if dt:
            if settings.USE_TZ:
                dt = timezone.make_aware(dt)
            return dt
>>>>>>> 9c423256
        raise ValueError("Enter a valid date/time.")

    def render(self, value, obj=None):
        if not value:
            return ""
        if settings.USE_TZ:
            value = timezone.localtime(value)
        return format_datetime(value, self.formats[0])


class TimeWidget(Widget):
    """
    Widget for converting time fields.

    Takes optional ``format`` parameter.
    """

    def __init__(self, format=None):
        if format is None:
            if not settings.TIME_INPUT_FORMATS:
                formats = ("%H:%M:%S",)
            else:
                formats = settings.TIME_INPUT_FORMATS
        else:
            formats = (format,)
        self.formats = formats

    def clean(self, value, row=None, *args, **kwargs):
        if not value:
            return None
        if isinstance(value, time):
            return value
        for format in self.formats:
            try:
                return datetime.strptime(value, format).time()
            except (ValueError, TypeError):
                continue
        raise ValueError("Enter a valid time.")

    def render(self, value, obj=None):
        if not value:
            return ""
        return value.strftime(self.formats[0])


class DurationWidget(Widget):
    """
    Widget for converting time duration fields.
    """

    def clean(self, value, row=None, *args, **kwargs):
        if not value:
            return None

        try:
            return parse_duration(value)
        except (ValueError, TypeError):
            raise ValueError("Enter a valid duration.")

    def render(self, value, obj=None):
        if value is None:
            return ""
        return str(value)


class SimpleArrayWidget(Widget):
    """
    Widget for an Array field. Can be used for Postgres' Array field.

    :param separator: Defaults to ``','``
    """

    def __init__(self, separator=None):
        if separator is None:
            separator = ','
        self.separator = separator
        super().__init__()

    def clean(self, value, row=None, *args, **kwargs):
        return value.split(self.separator) if value else []

    def render(self, value, obj=None):
        return self.separator.join(str(v) for v in value)


class JSONWidget(Widget):
    """
    Widget for a JSON object (especially required for jsonb fields in PostgreSQL database.)

    :param value: Defaults to JSON format.
    The widget covers two cases: Proper JSON string with double quotes, else it
    tries to use single quotes and then convert it to proper JSON.
    """

    def clean(self, value, row=None, *args, **kwargs):
        val = super().clean(value)
        if val:
            try:
                return json.loads(val)
            except json.decoder.JSONDecodeError:
                return json.loads(val.replace("'", "\""))

    def render(self, value, obj=None):
        if value:
            return json.dumps(value)


class ForeignKeyWidget(Widget):
    """
    Widget for a ``ForeignKey`` field which looks up a related model using
    "natural keys" in both export and import.

    The lookup field defaults to using the primary key (``pk``) as lookup
    criterion but can be customised to use any field on the related model.

    Unlike specifying a related field in your resource like so…

    ::

        class Meta:
            fields = ('author__name',)

    …using a :class:`~import_export.widgets.ForeignKeyWidget` has the
    advantage that it can not only be used for exporting, but also importing
    data with foreign key relationships.

    Here's an example on how to use
    :class:`~import_export.widgets.ForeignKeyWidget` to lookup related objects
    using ``Author.name`` instead of ``Author.pk``::

        from import_export import fields, resources
        from import_export.widgets import ForeignKeyWidget

        class BookResource(resources.ModelResource):
            author = fields.Field(
                column_name='author',
                attribute='author',
                widget=ForeignKeyWidget(Author, 'name'))

            class Meta:
                fields = ('author',)

    :param model: The Model the ForeignKey refers to (required).
    :param field: A field on the related model used for looking up a particular object.
    """
    def __init__(self, model, field='pk', *args, **kwargs):
        self.model = model
        self.field = field
        super().__init__(*args, **kwargs)

    def get_queryset(self, value, row, *args, **kwargs):
        """
        Returns a queryset of all objects for this Model.

        Overwrite this method if you want to limit the pool of objects from
        which the related object is retrieved.

        :param value: The field's value in the datasource.
        :param row: The datasource's current row.

        As an example; if you'd like to have ForeignKeyWidget look up a Person
        by their pre- **and** lastname column, you could subclass the widget
        like so::

            class FullNameForeignKeyWidget(ForeignKeyWidget):
                def get_queryset(self, value, row, *args, **kwargs):
                    return self.model.objects.filter(
                        first_name__iexact=row["first_name"],
                        last_name__iexact=row["last_name"]
                    )
        """
        return self.model.objects.all()

    def clean(self, value, row=None, *args, **kwargs):
        val = super().clean(value)
        if val:
            return self.get_queryset(value, row, *args, **kwargs).get(**{self.field: val})
        else:
            return None

    def render(self, value, obj=None):
        if value is None:
            return ""

        attrs = self.field.split('__')
        for attr in attrs:
            try:
                value = getattr(value, attr, None)
            except (ValueError, ObjectDoesNotExist):
                # needs to have a primary key value before a many-to-many
                # relationship can be used.
                return None
            if value is None:
                return None

        return value


class ManyToManyWidget(Widget):
    """
    Widget that converts between representations of a ManyToMany relationships
    as a list and an actual ManyToMany field.

    :param model: The model the ManyToMany field refers to (required).
    :param separator: Defaults to ``','``.
    :param field: A field on the related model. Default is ``pk``.
    """

    def __init__(self, model, separator=None, field=None, *args, **kwargs):
        if separator is None:
            separator = ','
        if field is None:
            field = 'pk'
        self.model = model
        self.separator = separator
        self.field = field
        super().__init__(*args, **kwargs)

    def clean(self, value, row=None, *args, **kwargs):
        if not value:
            return self.model.objects.none()
        if isinstance(value, (float, int)):
            ids = [int(value)]
        else:
            ids = value.split(self.separator)
            ids = filter(None, [i.strip() for i in ids])
        return self.model.objects.filter(**{
            '%s__in' % self.field: ids
        })

    def render(self, value, obj=None):
        ids = [smart_str(getattr(obj, self.field)) for obj in value.all()]
        return self.separator.join(ids)<|MERGE_RESOLUTION|>--- conflicted
+++ resolved
@@ -216,24 +216,6 @@
         if not value:
             return None
         if isinstance(value, datetime):
-<<<<<<< HEAD
-            if settings.USE_TZ:
-                # make datetime timezone aware so we don't compare
-                # naive datetime to an aware one
-                return timezone.make_aware(value, timezone.get_default_timezone())
-            return value
-        for format in self.formats:
-            try:
-                dt = datetime.strptime(value, format)
-                if settings.USE_TZ:
-                    # make datetime timezone aware so we don't compare
-                    # naive datetime to an aware one
-                    dt = timezone.make_aware(dt,
-                                             timezone.get_default_timezone())
-                return dt
-            except (ValueError, TypeError):
-                continue
-=======
             dt = value
         else:
             for format_ in self.formats:
@@ -245,7 +227,6 @@
             if settings.USE_TZ:
                 dt = timezone.make_aware(dt)
             return dt
->>>>>>> 9c423256
         raise ValueError("Enter a valid date/time.")
 
     def render(self, value, obj=None):
