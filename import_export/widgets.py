import ast
import json
from datetime import date, datetime
from decimal import Decimal

from django.conf import settings
from django.core.exceptions import ObjectDoesNotExist
<<<<<<< HEAD
import json
import ast

try:
    from django.utils.encoding import force_text
except ImportError:
    from django.utils.encoding import force_unicode as force_text
=======
from django.utils import datetime_safe, timezone
from django.utils.dateparse import parse_duration
from django.utils.encoding import force_text, smart_text
>>>>>>> 77816e4e


class Widget:
    """
    A Widget takes care of converting between import and export representations.

    This is achieved by the two methods,
    :meth:`~import_export.widgets.Widget.clean` and
    :meth:`~import_export.widgets.Widget.render`.
    """
    def clean(self, value, row=None, *args, **kwargs):
        """
        Returns an appropriate Python object for an imported value.

        For example, if you import a value from a spreadsheet,
        :meth:`~import_export.widgets.Widget.clean` handles conversion
        of this value into the corresponding Python object.

        Numbers or dates can be *cleaned* to their respective data types and
        don't have to be imported as Strings.
        """
        return value

    def render(self, value, obj=None):
        """
        Returns an export representation of a Python value.

        For example, if you have an object you want to export,
        :meth:`~import_export.widgets.Widget.render` takes care of converting
        the object's field to a value that can be written to a spreadsheet.
        """
        return force_text(value)


class NumberWidget(Widget):
    """
    """

    def is_empty(self, value):
        if isinstance(value, str):
            value = value.strip()
        # 0 is not empty
        return value is None or value == ""

    def render(self, value, obj=None):
        return value


class FloatWidget(NumberWidget):
    """
    Widget for converting floats fields.
    """

    def clean(self, value, row=None, *args, **kwargs):
        if self.is_empty(value):
            return None
        return float(value)


class IntegerWidget(NumberWidget):
    """
    Widget for converting integer fields.
    """

    def clean(self, value, row=None, *args, **kwargs):
        if self.is_empty(value):
            return None
        return int(float(value))


class DecimalWidget(NumberWidget):
    """
    Widget for converting decimal fields.
    """

    def clean(self, value, row=None, *args, **kwargs):
        if self.is_empty(value):
            return None
        return Decimal(value)


class CharWidget(Widget):
    """
    Widget for converting text fields.
    """

    def render(self, value, obj=None):
        return force_text(value)


class BooleanWidget(Widget):
    """
    Widget for converting boolean fields.
    """
    TRUE_VALUES = ["1", 1]
    FALSE_VALUE = "0"

    def render(self, value, obj=None):
        if value is None:
            return ""
        return self.TRUE_VALUES[0] if value else self.FALSE_VALUE

    def clean(self, value, row=None, *args, **kwargs):
        if value == "":
            return None
        return True if value in self.TRUE_VALUES else False


class DateWidget(Widget):
    """
    Widget for converting date fields.

    Takes optional ``format`` parameter.
    """

    def __init__(self, format=None):
        if format is None:
            if not settings.DATE_INPUT_FORMATS:
                formats = ("%Y-%m-%d",)
            else:
                formats = settings.DATE_INPUT_FORMATS
        else:
            formats = (format,)
        self.formats = formats

    def clean(self, value, row=None, *args, **kwargs):
        if not value:
            return None
        if isinstance(value, date):
            return value
        for format in self.formats:
            try:
                return datetime.strptime(value, format).date()
            except (ValueError, TypeError):
                continue
        raise ValueError("Enter a valid date.")

    def render(self, value, obj=None):
        if not value:
            return ""
        try:
            return value.strftime(self.formats[0])
        except:
            return datetime_safe.new_date(value).strftime(self.formats[0])


class DateTimeWidget(Widget):
    """
    Widget for converting date fields.

    Takes optional ``format`` parameter. If none is set, either
    ``settings.DATETIME_INPUT_FORMATS`` or ``"%Y-%m-%d %H:%M:%S"`` is used.
    """

    def __init__(self, format=None):
        if format is None:
            if not settings.DATETIME_INPUT_FORMATS:
                formats = ("%Y-%m-%d %H:%M:%S",)
            else:
                formats = settings.DATETIME_INPUT_FORMATS
        else:
            formats = (format,)
        self.formats = formats

    def clean(self, value, row=None, *args, **kwargs):
        if not value:
            return None
        if isinstance(value, datetime):
            return value
        for format in self.formats:
            try:
                dt = datetime.strptime(value, format)
                if settings.USE_TZ:
                    # make datetime timezone aware so we don't compare
                    # naive datetime to an aware one
                    dt = timezone.make_aware(dt,
                                             timezone.get_default_timezone())
                return dt
            except (ValueError, TypeError):
                continue
        raise ValueError("Enter a valid date/time.")

    def render(self, value, obj=None):
        if not value:
            return ""
        return value.strftime(self.formats[0])


class TimeWidget(Widget):
    """
    Widget for converting time fields.

    Takes optional ``format`` parameter.
    """

    def __init__(self, format=None):
        if format is None:
            if not settings.TIME_INPUT_FORMATS:
                formats = ("%H:%M:%S",)
            else:
                formats = settings.TIME_INPUT_FORMATS
        else:
            formats = (format,)
        self.formats = formats

    def clean(self, value, row=None, *args, **kwargs):
        if not value:
            return None
        for format in self.formats:
            try:
                return datetime.strptime(value, format).time()
            except (ValueError, TypeError):
                continue
        raise ValueError("Enter a valid time.")

    def render(self, value, obj=None):
        if not value:
            return ""
        return value.strftime(self.formats[0])


class DurationWidget(Widget):
    """
    Widget for converting time duration fields.
    """

    def clean(self, value, row=None, *args, **kwargs):
        if not value:
            return None

        try:
            return parse_duration(value)
        except (ValueError, TypeError):
            raise ValueError("Enter a valid duration.")

    def render(self, value, obj=None):
        if not value:
            return ""
        return str(value)


class SimpleArrayWidget(Widget):
    """
    Widget for an Array field. Can be used for Postgres' Array field.

    :param separator: Defaults to ``','``
    """

    def __init__(self, separator=None):
        if separator is None:
            separator = ','
        self.separator = separator
        super().__init__()

    def clean(self, value, row=None, *args, **kwargs):
        return value.split(self.separator) if value else []

    def render(self, value, obj=None):
        return self.separator.join(str(v) for v in value)


class JSONWidget(Widget):
    """
    Widget for a JSON object (especially required for jsonb fields in PostgreSQL database.)
    """

    def clean(self, value, row=None, *args, **kwargs):
        val = super().clean(value)
        if val:
            return ast.literal_eval(val)

    def render(self, value, obj=None):
        if value:
            return json.dumps(value)

    
class JSONWidget(Widget):
    """
    Widget for a JSON object (especially required for jsonb fields in PostgreSQL database.)
    """

    def clean(self, value, row=None, *args, **kwargs):
        val = super(JSONWidget, self).clean(value)
        if val:
            return ast.literal_eval(val)

    def render(self, value, obj=None):
        if value:
            return json.dumps(value)


class ForeignKeyWidget(Widget):
    """
    Widget for a ``ForeignKey`` field which looks up a related model using
    "natural keys" in both export an import.

    The lookup field defaults to using the primary key (``pk``) as lookup
    criterion but can be customised to use any field on the related model.

    Unlike specifying a related field in your resource like so…

    ::

        class Meta:
            fields = ('author__name',)

    …using a :class:`~import_export.widgets.ForeignKeyWidget` has the
    advantage that it can not only be used for exporting, but also importing
    data with foreign key relationships.

    Here's an example on how to use
    :class:`~import_export.widgets.ForeignKeyWidget` to lookup related objects
    using ``Author.name`` instead of ``Author.pk``::

        from import_export import fields, resources
        from import_export.widgets import ForeignKeyWidget

        class BookResource(resources.ModelResource):
            author = fields.Field(
                column_name='author',
                attribute='author',
                widget=ForeignKeyWidget(Author, 'name'))

            class Meta:
                fields = ('author',)

    :param model: The Model the ForeignKey refers to (required).
    :param field: A field on the related model used for looking up a particular object.
    """
    def __init__(self, model, field='pk', *args, **kwargs):
        self.model = model
        self.field = field
        super().__init__(*args, **kwargs)

    def get_queryset(self, value, row, *args, **kwargs):
        """
        Returns a queryset of all objects for this Model.

        Overwrite this method if you want to limit the pool of objects from
        which the related object is retrieved.

        :param value: The field's value in the datasource.
        :param row: The datasource's current row.

        As an example; if you'd like to have ForeignKeyWidget look up a Person
        by their pre- **and** lastname column, you could subclass the widget
        like so::

            class FullNameForeignKeyWidget(ForeignKeyWidget):
                def get_queryset(self, value, row):
                    return self.model.objects.filter(
                        first_name__iexact=row["first_name"],
                        last_name__iexact=row["last_name"]
                    )
        """
        return self.model.objects.all()

    def clean(self, value, row=None, *args, **kwargs):
        val = super().clean(value)
        if val:
            return self.get_queryset(value, row, *args, **kwargs).get(**{self.field: val})
        else:
            return None

    def render(self, value, obj=None):
        if value is None:
            return ""

        attrs = self.field.split('__')
        for attr in attrs:
            try:
                value = getattr(value, attr, None)
            except (ValueError, ObjectDoesNotExist):
                # needs to have a primary key value before a many-to-many
                # relationship can be used.
                return None
            if value is None:
                return None

        return value


class ManyToManyWidget(Widget):
    """
    Widget that converts between representations of a ManyToMany relationships
    as a list and an actual ManyToMany field.

    :param model: The model the ManyToMany field refers to (required).
    :param separator: Defaults to ``','``.
    :param field: A field on the related model. Default is ``pk``.
    """

    def __init__(self, model, separator=None, field=None, *args, **kwargs):
        if separator is None:
            separator = ','
        if field is None:
            field = 'pk'
        self.model = model
        self.separator = separator
        self.field = field
        super().__init__(*args, **kwargs)

    def clean(self, value, row=None, *args, **kwargs):
        if not value:
            return self.model.objects.none()
        if isinstance(value, (float, int)):
            ids = [int(value)]
        else:
            ids = value.split(self.separator)
            ids = filter(None, [i.strip() for i in ids])
        return self.model.objects.filter(**{
            '%s__in' % self.field: ids
        })

    def render(self, value, obj=None):
        ids = [smart_text(getattr(obj, self.field)) for obj in value.all()]
        return self.separator.join(ids)<|MERGE_RESOLUTION|>--- conflicted
+++ resolved
@@ -5,19 +5,9 @@
 
 from django.conf import settings
 from django.core.exceptions import ObjectDoesNotExist
-<<<<<<< HEAD
-import json
-import ast
-
-try:
-    from django.utils.encoding import force_text
-except ImportError:
-    from django.utils.encoding import force_unicode as force_text
-=======
 from django.utils import datetime_safe, timezone
 from django.utils.dateparse import parse_duration
 from django.utils.encoding import force_text, smart_text
->>>>>>> 77816e4e
 
 
 class Widget:
@@ -294,21 +284,6 @@
             return json.dumps(value)
 
     
-class JSONWidget(Widget):
-    """
-    Widget for a JSON object (especially required for jsonb fields in PostgreSQL database.)
-    """
-
-    def clean(self, value, row=None, *args, **kwargs):
-        val = super(JSONWidget, self).clean(value)
-        if val:
-            return ast.literal_eval(val)
-
-    def render(self, value, obj=None):
-        if value:
-            return json.dumps(value)
-
-
 class ForeignKeyWidget(Widget):
     """
     Widget for a ``ForeignKey`` field which looks up a related model using
