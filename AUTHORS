The django-import-export was original created by Bojan Mihelac (bmihelac).

The following is a list of much appreciated contributors:

* Titusz
* jmaupetit (Julien Maupetit)
* geeknam (Nam Ngo)
* tepez
* rubinsztajn (Aaron Rubinstein)
* pombredanne
* djm (Darian Moody)
* pjdelport (Pi Delport)
* rhunwicks (Roger Hunwicks)
* trbs (IdoTech)
* mulder999
* inodb
* paulshannon (Paul Shannon)
* tomd-aptivate (Tom Daley)
* mauler
* brad (Brad Pitcher)
* xevinbox (Степан)
* peterisb
* qris (Chris Wilson)
* andreacimino (Andrea Cimino)
* frank-u (Oleksandr Poliatykin)
* Kobold (Andy Kish)
* cherepski
* ludwiktrammer (Ludwik Trammer)
* cuchac
* aidanlister (Aidan Lister)
* tabac
* GroSte
* w0rp
* nastyako (Nastya Konak)
* ianwalter (Ian Walter)
* amarandon (Alex Marandon)
* caljess599
* mightygraf (Denis K)
* spookylukey (Luke Plant)
* kane-c
* ddiazpinto (David Díaz)
* jeberger (Jérôme M. Berger)
* schemacs (Lele Long)
* jbub (Juraj Bubniak)
* manelclos (Manel Clos)
* pkozlov (Pavel Kozlov)
* vparitskiy
* snj (KINOSHITA Shinji)
* AyumuKasuga (Andrey Kostakov)
* luto
* gallochri (Christian Galeffi)
* ericdwang (Eric Wang)
* gonzalobustos (Gonzalo Bustos)
* domenkozar (Domen Kožar)
* staranjeet (Taranjeet Singh)
* mikhailmain
* retrry (Tadas Barzdžius)
* ericbuckley (Eric Buckley)
* PetrDlouhy
* shalakhin (Olexandr Shalakhin)
* fabian (Fabian Vogler)
* citmusa (Citlalli Murillo)
* jarekwg (Jarek Glowacki)
* fossilet (Yongzhi Pan)
* jnns (Jannis)
* sgarcialaguna
* carlosp420 (Carlos Peña)
* freelancersunion (Freelancers Union)
* jbradberry (Jeff Bradberry)
* antoniablair
* kellerkind
* yueyoum (Johnnie Wang)
* shaggyfrog (Thomas Hauk)
* suriya (Suriya Subramanian)
* arj03 (Anders Rune Jensen)
* arseniy-panfilov (Arseniy Panfilov)
* jheld (Jason Held)
* pajod (Paul J. Dorn)
* illagrenan (Vašek Dohnal)
* browniebroke (Bruno Alla)
* ahmed-cheikh (Ahmed Cheikh)
* jschneier (Josh Schneier)
* brianmay (Brian May)
* williamwang61 (Will Wang)
* adamcharnock (Adam Charnock)
* paveltyavin (Pavel)
* jameshiew (James Hiew)
* mgrdcm (Dan Moore)
* korkmaz (Ahmet Korkmaz)
* petrmifek
* ryan-copperleaf (Ryan O’Hara)
* gatsinski (Hristo Gatsinski)
* raghavsethi (Raghav Sethi)
* jdufresne (Jon Dufresne)
* trik (Marco Marche)
* krishraghuram (Raghuram Krishnaswami)
* int_ua (Serhiy Zahoriya)
* Marpop (Marcin Popławski)
* frnhr (Fran Hrženjak)
* gelbander (Gustaf Elbander)
* dfirst
* lorenzomorandini
* piotr-szpetkowski (Piotr Szpetkowski)
* pacotole (Pacotole)
* KenyaDonDraper
* andrew-bro (Andrei Loskutov)
* toivomattila (Toivo Mattila)
* ZuluPro (Anthony Monthe)
* kunal15595 (Kunal Khandelwal)
* fatanugraha (Fata Nugraha)
* aniav (Ania Warzecha)
* ababic (Andy Babic)
* BramManuel (Bram Janssen)
* mofe (Moritz Federspiel)
* kjpc-tech (Kyle)
* Matthew Hegarty
* jinmay (jinmyeong Cho)
* DonQueso89 (Kees van Ekeren)
* yazdanRa (Yazdan Ranjbar)
* Gabriel Warkentin
* striveforbest (Alex Zagoro)
* josx (José Luis Di Biase)
* Jan Rydzewski
<<<<<<< HEAD
* frgmt
=======
* shimakaze-git
>>>>>>> e168c6a7
<|MERGE_RESOLUTION|>--- conflicted
+++ resolved
@@ -121,8 +121,5 @@
 * striveforbest (Alex Zagoro)
 * josx (José Luis Di Biase)
 * Jan Rydzewski
-<<<<<<< HEAD
-* frgmt
-=======
 * shimakaze-git
->>>>>>> e168c6a7
+* frgmt