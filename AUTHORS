--- conflicted
+++ resolved
@@ -155,8 +155,5 @@
 * thisisumurzakov (Akbarbek Umurzakov)
 * roharvey (Rob Harvey)
 * RenDelaCruz (Ren de la Cruz)
-<<<<<<< HEAD
 * 19greg96 (Gergely Karz)
-=======
-* AyushDharDubey
->>>>>>> a29711c8
+* AyushDharDubey