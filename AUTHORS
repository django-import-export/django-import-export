The django-import-export was original created by Bojan Mihelac (bmihelac).

The following is a list of much appreciated contributors:

* Titusz
* jmaupetit (Julien Maupetit)
* geeknam (Nam Ngo)
* tepez
* rubinsztajn (Aaron Rubinstein)
* pombredanne
* djm (Darian Moody)
* pjdelport (Pi Delport)
* rhunwicks (Roger Hunwicks)
* trbs (IdoTech)
* mulder999
* inodb
* paulshannon (Paul Shannon)
* tomd-aptivate (Tom Daley)
* mauler
* brad (Brad Pitcher)
* xevinbox (Степан)
* peterisb
* qris (Chris Wilson)
* andreacimino (Andrea Cimino)
* frank-u (Oleksandr Poliatykin)
* Kobold (Andy Kish)
* cherepski
* ludwiktrammer (Ludwik Trammer)
* cuchac
* aidanlister (Aidan Lister)
* tabac
* GroSte
* w0rp
* nastyako (Nastya Konak)
* ianwalter (Ian Walter)
* amarandon (Alex Marandon)
* caljess599
* mightygraf (Denis K)
* spookylukey (Luke Plant)
* kane-c
* ddiazpinto (David Díaz)
* jeberger (Jérôme M. Berger)
* schemacs (Lele Long)
* jbub (Juraj Bubniak)
* manelclos (Manel Clos)
* pkozlov (Pavel Kozlov)
* vparitskiy
* snj (KINOSHITA Shinji)
* AyumuKasuga (Andrey Kostakov)
* luto
* gallochri (Christian Galeffi)
* ericdwang (Eric Wang)
* gonzalobustos (Gonzalo Bustos)
* domenkozar (Domen Kožar)
* staranjeet (Taranjeet Singh)
* mikhailmain
* retrry (Tadas Barzdžius)
* ericbuckley (Eric Buckley)
* PetrDlouhy
* shalakhin (Olexandr Shalakhin)
* fabian (Fabian Vogler)
* citmusa (Citlalli Murillo)
* jarekwg (Jarek Glowacki)
* fossilet (Yongzhi Pan)
* jnns (Jannis)
* sgarcialaguna
* carlosp420 (Carlos Peña)
* freelancersunion (Freelancers Union)
* jbradberry (Jeff Bradberry)
* antoniablair
* kellerkind
* yueyoum (Johnnie Wang)
* shaggyfrog (Thomas Hauk)
* suriya (Suriya Subramanian)
* arj03 (Anders Rune Jensen)
* arseniy-panfilov (Arseniy Panfilov)
* jheld (Jason Held)
* pajod (Paul J. Dorn)
* illagrenan (Vašek Dohnal)
* browniebroke (Bruno Alla)
* ahmed-cheikh (Ahmed Cheikh)
* jschneier (Josh Schneier)
* brianmay (Brian May)
* williamwang61 (Will Wang)
* adamcharnock (Adam Charnock)
* paveltyavin (Pavel)
* jameshiew (James Hiew)
* mgrdcm (Dan Moore)
* korkmaz (Ahmet Korkmaz)
* petrmifek
* ryan-copperleaf (Ryan O’Hara)
* gatsinski (Hristo Gatsinski)
* raghavsethi (Raghav Sethi)
* jdufresne (Jon Dufresne)
* trik (Marco Marche)
* krishraghuram (Raghuram Krishnaswami)
* int_ua (Serhiy Zahoriya)
* Marpop (Marcin Popławski)
* frnhr (Fran Hrženjak)
* gelbander (Gustaf Elbander)
* dfirst
* lorenzomorandini
* piotr-szpetkowski (Piotr Szpetkowski)
* pacotole (Pacotole)
* KenyaDonDraper
* andrew-bro (Andrei Loskutov)
* toivomattila (Toivo Mattila)
* ZuluPro (Anthony Monthe)
* kunal15595 (Kunal Khandelwal)
* fatanugraha (Fata Nugraha)
* aniav (Ania Warzecha)
* ababic (Andy Babic)
* BramManuel (Bram Janssen)
* mofe (Moritz Federspiel)
* kjpc-tech (Kyle)
* Matthew Hegarty
* jinmay (jinmyeong Cho)
* DonQueso89 (Kees van Ekeren)
* yazdanRa (Yazdan Ranjbar)
* Gabriel Warkentin
* striveforbest (Alex Zagoro)
* josx (José Luis Di Biase)
* Jan Rydzewski
* 2ykwang (Yeongkwang Yang)
<<<<<<< HEAD
* KamilRizatdinov (Kamil Rizatdinov)
=======
* Mark Walker
>>>>>>> 8d6e46fc
<|MERGE_RESOLUTION|>--- conflicted
+++ resolved
@@ -122,8 +122,5 @@
 * josx (José Luis Di Biase)
 * Jan Rydzewski
 * 2ykwang (Yeongkwang Yang)
-<<<<<<< HEAD
 * KamilRizatdinov (Kamil Rizatdinov)
-=======
-* Mark Walker
->>>>>>> 8d6e46fc
+* Mark Walker