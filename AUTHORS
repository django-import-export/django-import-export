The django-import-export was original created by Bojan Mihelac (bmihelac).

The following is a list of much appreciated contributors:

* Titusz
* jmaupetit (Julien Maupetit)
* geeknam (Nam Ngo)
* tepez
* rubinsztajn (Aaron Rubinstein)
* pombredanne
* djm (Darian Moody)
* pjdelport (Pi Delport)
* rhunwicks (Roger Hunwicks)
* trbs (IdoTech)
* mulder999
* inodb
* paulshannon (Paul Shannon)
* tomd-aptivate (Tom Daley)
* mauler
* brad (Brad Pitcher)
* xevinbox (Степан)
* peterisb
* qris (Chris Wilson)
* andreacimino (Andrea Cimino)
* frank-u (Oleksandr Poliatykin)
* Kobold (Andy Kish)
* cherepski
* ludwiktrammer (Ludwik Trammer)
* cuchac
* aidanlister (Aidan Lister)
* tabac
* GroSte
* w0rp
* nastyako (Nastya Konak)
* ianwalter (Ian Walter)
* amarandon (Alex Marandon)
* caljess599
* mightygraf (Denis K)
* spookylukey (Luke Plant)
* kane-c
* ddiazpinto (David Díaz)
* jeberger (Jérôme M. Berger)
* schemacs (Lele Long)
* jbub (Juraj Bubniak)
* manelclos (Manel Clos)
* pkozlov (Pavel Kozlov)
* vparitskiy
* snj (KINOSHITA Shinji)
* AyumuKasuga (Andrey Kostakov)
* luto
* gallochri (Christian Galeffi)
* ericdwang (Eric Wang)
* gonzalobustos (Gonzalo Bustos)
* domenkozar (Domen Kožar)
* staranjeet (Taranjeet Singh)
* mikhailmain
* retrry (Tadas Barzdžius)
* ericbuckley (Eric Buckley)
* PetrDlouhy
* shalakhin (Olexandr Shalakhin)
* fabian (Fabian Vogler)
* citmusa (Citlalli Murillo)
* jarekwg (Jarek Glowacki)
* fossilet (Yongzhi Pan)
* jnns (Jannis)
* sgarcialaguna
* carlosp420 (Carlos Peña)
* freelancersunion (Freelancers Union)
* jbradberry (Jeff Bradberry)
* antoniablair
* kellerkind
* yueyoum (Johnnie Wang)
* shaggyfrog (Thomas Hauk)
* suriya (Suriya Subramanian)
* arj03 (Anders Rune Jensen)
* arseniy-panfilov (Arseniy Panfilov)
* jheld (Jason Held)
* pajod (Paul J. Dorn)
* illagrenan (Vašek Dohnal)
* browniebroke (Bruno Alla)
* ahmed-cheikh (Ahmed Cheikh)
* jschneier (Josh Schneier)
* brianmay (Brian May)
* williamwang61 (Will Wang)
* adamcharnock (Adam Charnock)
* paveltyavin (Pavel)
* jameshiew (James Hiew)
* mgrdcm (Dan Moore)
* korkmaz (Ahmet Korkmaz)
* petrmifek
* ryan-copperleaf (Ryan O’Hara)
* gatsinski (Hristo Gatsinski)
* raghavsethi (Raghav Sethi)
* jdufresne (Jon Dufresne)
* trik (Marco Marche)
* krishraghuram (Raghuram Krishnaswami)
* int_ua (Serhiy Zahoriya)
* Marpop (Marcin Popławski)
* frnhr (Fran Hrženjak)
* gelbander (Gustaf Elbander)
* dfirst
* lorenzomorandini
* piotr-szpetkowski (Piotr Szpetkowski)
* pacotole (Pacotole)
* KenyaDonDraper
* andrew-bro (Andrei Loskutov)
<<<<<<< HEAD
* ZuluPro (Anthony Monthe)
* daniell (Daniel Levy)
=======
* toivomattila (Toivo Mattila)
* ZuluPro (Anthony Monthe)
* kunal15595 (Kunal Khandelwal) 
>>>>>>> 816b49c2
<|MERGE_RESOLUTION|>--- conflicted
+++ resolved
@@ -104,11 +104,7 @@
 * pacotole (Pacotole)
 * KenyaDonDraper
 * andrew-bro (Andrei Loskutov)
-<<<<<<< HEAD
+* toivomattila (Toivo Mattila)
 * ZuluPro (Anthony Monthe)
 * daniell (Daniel Levy)
-=======
-* toivomattila (Toivo Mattila)
-* ZuluPro (Anthony Monthe)
-* kunal15595 (Kunal Khandelwal) 
->>>>>>> 816b49c2
+* kunal15595 (Kunal Khandelwal) 