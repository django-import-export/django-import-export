The django-import-export was original created by Bojan Mihelac (bmihelac).

The following is a list of much appreciated contributors:

* Titusz
* jmaupetit (Julien Maupetit)
* geeknam (Nam Ngo)
* tepez
* rubinsztajn (Aaron Rubinstein)
* pombredanne
* djm (Darian Moody)
* pjdelport (Pi Delport)
* rhunwicks (Roger Hunwicks)
* trbs (IdoTech)
* mulder999
* inodb
* paulshannon (Paul Shannon)
* tomd-aptivate (Tom Daley)
* mauler
* brad (Brad Pitcher)
* xevinbox (Степан)
* peterisb
* qris (Chris Wilson)
* andreacimino (Andrea Cimino)
* frank-u (Oleksandr Poliatykin)
* Kobold (Andy Kish)
* cherepski
* ludwiktrammer (Ludwik Trammer)
* cuchac
* aidanlister (Aidan Lister)
* tabac
* GroSte
* w0rp
* nastyako (Nastya Konak)
* ianwalter (Ian Walter)
* amarandon (Alex Marandon)
* caljess599
* mightygraf (Denis K)
* spookylukey (Luke Plant)
* kane-c
* ddiazpinto (David Díaz)
* jeberger (Jérôme M. Berger)
* schemacs (Lele Long)
* jbub (Juraj Bubniak)
* manelclos (Manel Clos)
* pkozlov (Pavel Kozlov)
* vparitskiy
* snj (KINOSHITA Shinji)
* AyumuKasuga (Andrey Kostakov)
* luto
* gallochri (Christian Galeffi)
* ericdwang (Eric Wang)
* gonzalobustos (Gonzalo Bustos)
* domenkozar (Domen Kožar)
* staranjeet (Taranjeet Singh)
* mikhailmain
* retrry (Tadas Barzdžius)
* ericbuckley (Eric Buckley)
* PetrDlouhy
* shalakhin (Olexandr Shalakhin)
* fabian (Fabian Vogler)
* citmusa (Citlalli Murillo)
* jarekwg (Jarek Glowacki)
* fossilet (Yongzhi Pan)
* jnns (Jannis)
* sgarcialaguna
* carlosp420 (Carlos Peña)
* freelancersunion (Freelancers Union)
* jbradberry (Jeff Bradberry)
* antoniablair
* kellerkind
* yueyoum (Johnnie Wang)
* shaggyfrog (Thomas Hauk)
* suriya (Suriya Subramanian)
* arj03 (Anders Rune Jensen)
* arseniy-panfilov (Arseniy Panfilov)
* jheld (Jason Held)
* pajod (Paul J. Dorn)
* illagrenan (Vašek Dohnal)
* browniebroke (Bruno Alla)
* ahmed-cheikh (Ahmed Cheikh)
* jschneier (Josh Schneier)
* brianmay (Brian May)
* williamwang61 (Will Wang)
* adamcharnock (Adam Charnock)
* paveltyavin (Pavel)
* jameshiew (James Hiew)
* mgrdcm (Dan Moore)
* korkmaz (Ahmet Korkmaz)
* petrmifek
* ryan-copperleaf (Ryan O’Hara)
* gatsinski (Hristo Gatsinski)
* raghavsethi (Raghav Sethi)
* jdufresne (Jon Dufresne)
* trik (Marco Marche)
* krishraghuram (Raghuram Krishnaswami)
* int_ua (Serhiy Zahoriya)
* Marpop (Marcin Popławski)
* frnhr (Fran Hrženjak)
* gelbander (Gustaf Elbander)
* dfirst
* lorenzomorandini
* piotr-szpetkowski (Piotr Szpetkowski)
* pacotole (Pacotole)
* KenyaDonDraper
* andrew-bro (Andrei Loskutov)
* toivomattila (Toivo Mattila)
* ZuluPro (Anthony Monthe)
* kunal15595 (Kunal Khandelwal)
* fatanugraha (Fata Nugraha)
* aniav (Ania Warzecha)
* ababic (Andy Babic)
* BramManuel (Bram Janssen)
* mofe (Moritz Federspiel)
* kjpc-tech (Kyle)
* Matthew Hegarty
* jinmay (jinmyeong Cho)
* DonQueso89 (Kees van Ekeren)
* yazdanRa (Yazdan Ranjbar)
* Gabriel Warkentin
* striveforbest (Alex Zagoro)
* josx (José Luis Di Biase)
* Jan Rydzewski
* rpsands (Ryan P. Sands)
* 2ykwang (Yeongkwang Yang)
* KamilRizatdinov (Kamil Rizatdinov)
* Mark Walker
* shimakaze-git
* frgmt
<<<<<<< HEAD
* nikhaldi (Nik Haldimann)
=======
* vanschelven (Klaas van Schelven)
* HaPyTeX (Willem Van Onsem)
>>>>>>> 037f5f01
<|MERGE_RESOLUTION|>--- conflicted
+++ resolved
@@ -127,9 +127,6 @@
 * Mark Walker
 * shimakaze-git
 * frgmt
-<<<<<<< HEAD
-* nikhaldi (Nik Haldimann)
-=======
 * vanschelven (Klaas van Schelven)
 * HaPyTeX (Willem Van Onsem)
->>>>>>> 037f5f01
+* nikhaldi (Nik Haldimann)