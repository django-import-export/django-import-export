--- conflicted
+++ resolved
@@ -121,8 +121,5 @@
 * striveforbest (Alex Zagoro)
 * josx (José Luis Di Biase)
 * Jan Rydzewski
-<<<<<<< HEAD
-=======
 * shimakaze-git
->>>>>>> 3d130236
 * frgmt