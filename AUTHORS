--- conflicted
+++ resolved
@@ -125,10 +125,7 @@
 * 2ykwang (Yeongkwang Yang)
 * KamilRizatdinov (Kamil Rizatdinov)
 * Mark Walker
-<<<<<<< HEAD
 * shimakaze-git
 * frgmt
-=======
 * vanschelven (Klaas van Schelven)
-* HaPyTeX (Willem Van Onsem)
->>>>>>> 3d5dc8e7
+* HaPyTeX (Willem Van Onsem)