--- conflicted
+++ resolved
@@ -131,10 +131,6 @@
 * HaPyTeX (Willem Van Onsem)
 * nikhaldi (Nik Haldimann)
 * TheRealVizard (Eduardo Leyva)
-<<<<<<< HEAD
 * 1gni5 (Jules Ducange)
 * mpasternak (Michał Pasternak)
-=======
-* mpasternak (Michał Pasternak)
-* nikatlas (Nikos Atlas)
->>>>>>> 60af51f5
+* nikatlas (Nikos Atlas)