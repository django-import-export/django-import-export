--- conflicted
+++ resolved
@@ -104,9 +104,6 @@
 * pacotole (Pacotole)
 * KenyaDonDraper
 * andrew-bro (Andrei Loskutov)
-<<<<<<< HEAD
 * toivomattila (Toivo Mattila)
-=======
 * ZuluPro (Anthony Monthe)
-* kunal15595 (Kunal Khandelwal) 
->>>>>>> 9dceba91
+* kunal15595 (Kunal Khandelwal) 