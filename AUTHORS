The django-import-export was original created by Bojan Mihelac (bmihelac).

The following is a list of much appreciated contributors:

* Titusz
* jmaupetit (Julien Maupetit)
* geeknam (Nam Ngo)
* tepez
* rubinsztajn (Aaron Rubinstein)
* pombredanne
* djm (Darian Moody)
* pjdelport (Pi Delport)
* rhunwicks (Roger Hunwicks)
* trbs (IdoTech)
* mulder999
* inodb
* paulshannon (Paul Shannon)
* tomd-aptivate (Tom Daley)
* mauler
* brad (Brad Pitcher)
* xevinbox (Степан)
* peterisb
* qris (Chris Wilson)
* andreacimino (Andrea Cimino)
* frank-u (Oleksandr Poliatykin)
* Kobold (Andy Kish)
* cherepski
* ludwiktrammer (Ludwik Trammer)
* cuchac
* aidanlister (Aidan Lister)
* tabac
* GroSte
* w0rp
* nastyako (Nastya Konak)
* ianwalter (Ian Walter)
* amarandon (Alex Marandon)
* caljess599
* mightygraf (Denis K)
* spookylukey (Luke Plant)
* kane-c
* ddiazpinto (David Díaz)
* jeberger (Jérôme M. Berger)
* schemacs (Lele Long)
* jbub (Juraj Bubniak)
* manelclos (Manel Clos)
* pkozlov (Pavel Kozlov)
* vparitskiy
* snj (KINOSHITA Shinji)
* AyumuKasuga (Andrey Kostakov)
* luto
* gallochri (Christian Galeffi)
* ericdwang (Eric Wang)
* gonzalobustos (Gonzalo Bustos)
* domenkozar (Domen Kožar)
* staranjeet (Taranjeet Singh)
* mikhailmain
* retrry (Tadas Barzdžius)
* ericbuckley (Eric Buckley)
* PetrDlouhy
* shalakhin (Olexandr Shalakhin)
* fabian (Fabian Vogler)
* citmusa (Citlalli Murillo)
* jarekwg (Jarek Glowacki)
* fossilet (Yongzhi Pan)
* jnns (Jannis)
* sgarcialaguna
* carlosp420 (Carlos Peña)
* freelancersunion (Freelancers Union)
* jbradberry (Jeff Bradberry)
* antoniablair
* kellerkind
* yueyoum (Johnnie Wang)
* shaggyfrog (Thomas Hauk)
* suriya (Suriya Subramanian)
* arj03 (Anders Rune Jensen)
* arseniy-panfilov (Arseniy Panfilov)
* jheld (Jason Held)
* pajod (Paul J. Dorn)
* illagrenan (Vašek Dohnal)
* browniebroke (Bruno Alla)
* ahmed-cheikh (Ahmed Cheikh)
* jschneier (Josh Schneier)
* brianmay (Brian May)
* williamwang61 (Will Wang)
* adamcharnock (Adam Charnock)
* paveltyavin (Pavel)
* jameshiew (James Hiew)
* mgrdcm (Dan Moore)
* korkmaz (Ahmet Korkmaz)
* petrmifek
* ryan-copperleaf (Ryan O’Hara)
* gatsinski (Hristo Gatsinski)
* raghavsethi (Raghav Sethi)
* jdufresne (Jon Dufresne)
* trik (Marco Marche)
* krishraghuram (Raghuram Krishnaswami)
* int_ua (Serhiy Zahoriya)
* Marpop (Marcin Popławski)
* frnhr (Fran Hrženjak)
* gelbander (Gustaf Elbander)
* dfirst
* lorenzomorandini
* piotr-szpetkowski (Piotr Szpetkowski)
* pacotole (Pacotole)
* KenyaDonDraper
* andrew-bro (Andrei Loskutov)
* toivomattila (Toivo Mattila)
* ZuluPro (Anthony Monthe)
* kunal15595 (Kunal Khandelwal)
* fatanugraha (Fata Nugraha)
* aniav (Ania Warzecha)
* ababic (Andy Babic)
* BramManuel (Bram Janssen)
* mofe (Moritz Federspiel)
* kjpc-tech (Kyle)
* Matthew Hegarty
* jinmay (jinmyeong Cho)
* DonQueso89 (Kees van Ekeren)
* yazdanRa (Yazdan Ranjbar)
* Gabriel Warkentin
* striveforbest (Alex Zagoro)
* josx (José Luis Di Biase)
* Jan Rydzewski
* rpsands (Ryan P. Sands)
* 2ykwang (Yeongkwang Yang)
* KamilRizatdinov (Kamil Rizatdinov)
* Mark Walker
* shimakaze-git
* frgmt
* vanschelven (Klaas van Schelven)
* HaPyTeX (Willem Van Onsem)
* nikhaldi (Nik Haldimann)
* TheRealVizard (Eduardo Leyva)
* 1gni5 (Jules Ducange)
* mpasternak (Michał Pasternak)
* nikatlas (Nikos Atlas)
* cocorocho (Erkan Çoban)
* bdnettleton (Brian Nettleton)
* Ptosiek (Antonin)
* samupl (Jakub Szafrański)
* smunoz-ml (Santiago Muñoz)
* carlosal0ns0 (Carlos Alonso)
* travenin (Lauri Virtanen)
* christophehenry (Christophe Henry)
* bgelov (Oleg Belov)
* EricOuma (Eric Ouma)
* ZibingZhang (Zibing Zhang)
<<<<<<< HEAD
* Glay00 (Gleb Gorelov)
* PrashansaChaudhary (Prashansa Chaudhary)
* Vedang Barhate (bvedang)
* RobTilton (Robert Tilton)
=======
* ulliholtgrave
>>>>>>> 7683e92e
<|MERGE_RESOLUTION|>--- conflicted
+++ resolved
@@ -145,11 +145,8 @@
 * bgelov (Oleg Belov)
 * EricOuma (Eric Ouma)
 * ZibingZhang (Zibing Zhang)
-<<<<<<< HEAD
 * Glay00 (Gleb Gorelov)
 * PrashansaChaudhary (Prashansa Chaudhary)
 * Vedang Barhate (bvedang)
 * RobTilton (Robert Tilton)
-=======
-* ulliholtgrave
->>>>>>> 7683e92e
+* ulliholtgrave