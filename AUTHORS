--- conflicted
+++ resolved
@@ -111,8 +111,5 @@
 * aniav (Ania Warzecha)
 * ababic (Andy Babic)
 * BramManuel (Bram Janssen)
-<<<<<<< HEAD
-* mcdeoliveira
-=======
 * kjpc-tech (Kyle)
->>>>>>> 7c58899f
+* mcdeoliveira