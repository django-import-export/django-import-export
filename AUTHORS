The django-import-export was original created by Bojan Mihelac (bmihelac).

The following is a list of much appreciated contributors:

* Titusz
* jmaupetit (Julien Maupetit)
* geeknam (Nam Ngo)
* tepez
* rubinsztajn (Aaron Rubinstein)
* pombredanne
* djm (Darian Moody)
* pjdelport (Pi Delport)
* rhunwicks (Roger Hunwicks)
* trbs (IdoTech)
* mulder999
* inodb
* paulshannon (Paul Shannon)
* tomd-aptivate (Tom Daley)
* mauler
* brad (Brad Pitcher)
* xevinbox (Степан)
* peterisb
* qris (Chris Wilson)
* andreacimino (Andrea Cimino)
* frank-u (Oleksandr Poliatykin)
* Kobold (Andy Kish)
* cherepski
* ludwiktrammer (Ludwik Trammer)
* cuchac
* aidanlister (Aidan Lister)
* tabac
* GroSte
* w0rp
* nastyako (Nastya Konak)
* ianwalter (Ian Walter)
* amarandon (Alex Marandon)
* caljess599
* mightygraf (Denis K)
* spookylukey (Luke Plant)
* kane-c
* ddiazpinto (David Díaz)
* jeberger (Jérôme M. Berger)
* schemacs (Lele Long)
* jbub (Juraj Bubniak)
* manelclos (Manel Clos)
* pkozlov (Pavel Kozlov)
* vparitskiy
* snj (KINOSHITA Shinji)
* AyumuKasuga (Andrey Kostakov)
* luto
* gallochri (Christian Galeffi)
* ericdwang (Eric Wang)
* gonzalobustos (Gonzalo Bustos)
* domenkozar (Domen Kožar)
* staranjeet (Taranjeet Singh)
* mikhailmain
* retrry (Tadas Barzdžius)
* ericbuckley (Eric Buckley)
* PetrDlouhy
* shalakhin (Olexandr Shalakhin)
* fabian (Fabian Vogler)
* citmusa (Citlalli Murillo)
* jarekwg (Jarek Glowacki)
* fossilet (Yongzhi Pan)
* jnns (Jannis)
* sgarcialaguna
* carlosp420 (Carlos Peña)
* freelancersunion (Freelancers Union)
* jbradberry (Jeff Bradberry)
* antoniablair
* kellerkind
* yueyoum (Johnnie Wang)
* shaggyfrog (Thomas Hauk)
* suriya (Suriya Subramanian)
* arj03 (Anders Rune Jensen)
* arseniy-panfilov (Arseniy Panfilov)
* jheld (Jason Held)
* pajod (Paul J. Dorn)
* illagrenan (Vašek Dohnal)
* browniebroke (Bruno Alla)
* ahmed-cheikh (Ahmed Cheikh)
* jschneier (Josh Schneier)
* brianmay (Brian May)
* williamwang61 (Will Wang)
* adamcharnock (Adam Charnock)
* paveltyavin (Pavel)
* jameshiew (James Hiew)
* mgrdcm (Dan Moore)
* korkmaz (Ahmet Korkmaz)
* petrmifek
* ryan-copperleaf (Ryan O’Hara)
* gatsinski (Hristo Gatsinski)
* raghavsethi (Raghav Sethi)
* jdufresne (Jon Dufresne)
* trik (Marco Marche)
* krishraghuram (Raghuram Krishnaswami)
* int_ua (Serhiy Zahoriya)
* Marpop (Marcin Popławski)
* frnhr (Fran Hrženjak)
* gelbander (Gustaf Elbander)
* dfirst
* lorenzomorandini
* piotr-szpetkowski (Piotr Szpetkowski)
* pacotole (Pacotole)
* KenyaDonDraper
* andrew-bro (Andrei Loskutov)
* toivomattila (Toivo Mattila)
* ZuluPro (Anthony Monthe)
* kunal15595 (Kunal Khandelwal)
* fatanugraha (Fata Nugraha)
* aniav (Ania Warzecha)
* ababic (Andy Babic)
* BramManuel (Bram Janssen)
* mofe (Moritz Federspiel)
* kjpc-tech (Kyle)
* Matthew Hegarty
* jinmay (jinmyeong Cho)
* DonQueso89 (Kees van Ekeren)
* yazdanRa (Yazdan Ranjbar)
* Gabriel Warkentin
* striveforbest (Alex Zagoro)
* josx (José Luis Di Biase)
* Jan Rydzewski
* rpsands (Ryan P. Sands)
* 2ykwang (Yeongkwang Yang)
* KamilRizatdinov (Kamil Rizatdinov)
* Mark Walker
* shimakaze-git
* frgmt
* vanschelven (Klaas van Schelven)
* HaPyTeX (Willem Van Onsem)
* nikhaldi (Nik Haldimann)
* TheRealVizard (Eduardo Leyva)
* 1gni5 (Jules Ducange)
* mpasternak (Michał Pasternak)
* nikatlas (Nikos Atlas)
* cocorocho (Erkan Çoban)
<<<<<<< HEAD
* bdnettleton (Brian Nettleton)
=======
>>>>>>> 7cd6cdc6
* Ptosiek (Antonin)
* samupl (Jakub Szafrański)<|MERGE_RESOLUTION|>--- conflicted
+++ resolved
@@ -135,9 +135,6 @@
 * mpasternak (Michał Pasternak)
 * nikatlas (Nikos Atlas)
 * cocorocho (Erkan Çoban)
-<<<<<<< HEAD
 * bdnettleton (Brian Nettleton)
-=======
->>>>>>> 7cd6cdc6
 * Ptosiek (Antonin)
 * samupl (Jakub Szafrański)