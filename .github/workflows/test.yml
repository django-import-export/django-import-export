--- conflicted
+++ resolved
@@ -7,11 +7,7 @@
   pull_request:
     branches:
     - main
-<<<<<<< HEAD
-    # temp
-=======
     # temporary - remove after release 4
->>>>>>> 321cbb2a
     - release-4
 
 jobs:
