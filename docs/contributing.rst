--- conflicted
+++ resolved
@@ -112,8 +112,7 @@
 
   * works across all supported versions of Python/Django.
 
-  * follows the existing style of the code base (mostly PEP-8).  We recommend setting up your editor to automatically
-    indicate non-conforming styles (see `Development`_).
+  * follows the existing style of the code base (mostly PEP-8).
 
   * comments included as needed to explain why the code functions as it does
 
@@ -133,15 +132,6 @@
 Development
 -----------
 
-<<<<<<< HEAD
-To ensure your code follows existing guidelines::
-
-  python -m pip install pre-commit
-
-Then run::
-
-  pre-commit install
-=======
 * All files should be formatted using the black auto-formatter. This will be run by pre-commit if configured.
 
 * The project repository includes an ``.editorconfig`` file. We recommend using a text editor with EditorConfig support
@@ -156,5 +146,4 @@
 
   Then run::
 
-    pre-commit install
->>>>>>> 27e868c4
+    pre-commit install