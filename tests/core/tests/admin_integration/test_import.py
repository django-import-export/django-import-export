--- conflicted
+++ resolved
@@ -605,16 +605,10 @@
             "Line number: 1 - Author matching query does not exist.",
             content,
         )
-<<<<<<< HEAD
-        self.assertNotIn("import-error-display-message", str(response.content))
-        self.assertNotIn("import-error-display-row", str(response.content))
-        self.assertIn("import-error-display-traceback", str(response.content))
-        self.assertIn("Traceback (most recent call last)", str(response.content))
-=======
         self.assertNotIn("import-error-display-message", content)
         self.assertNotIn("import-error-display-row", content)
         self.assertIn("import-error-display-traceback", content)
->>>>>>> 5595178d
+        self.assertIn("Traceback (most recent call last)", content))
 
 
 class ConfirmImportEncodingTest(AdminTestMixin, TestCase):
