import os.path
import warnings
from datetime import datetime
from unittest import mock
from unittest.mock import MagicMock

import chardet
import django
import tablib
from core.admin import (
    AuthorAdmin,
    BookAdmin,
    BookResource,
    CustomBookAdmin,
    ImportMixin,
)
from core.models import Author, Book, Category, EBook, LegacyBook, Parent
from django.contrib.admin.models import DELETION, LogEntry
from django.contrib.auth.models import User
from django.core.exceptions import PermissionDenied
from django.core.files.uploadedfile import SimpleUploadedFile
from django.http import HttpRequest
from django.test.testcases import TestCase
from django.test.utils import override_settings
from django.utils.translation import gettext_lazy as _
from tablib import Dataset

from import_export import formats
from import_export.admin import (
    ExportActionMixin,
    ExportActionModelAdmin,
    ExportMixin,
    ImportExportActionModelAdmin,
)
from import_export.formats import base_formats
from import_export.formats.base_formats import DEFAULT_FORMATS
from import_export.tmp_storages import TempFolderStorage


class ImportExportAdminIntegrationTest(TestCase):

    def setUp(self):
        user = User.objects.create_user('admin', 'admin@example.com',
                                        'password')
        user.is_staff = True
        user.is_superuser = True
        user.save()
        self.client.login(username='admin', password='password')

    def test_import_export_template(self):
        response = self.client.get('/admin/core/book/')
        self.assertEqual(response.status_code, 200)
        self.assertTemplateUsed(response,
                'admin/import_export/change_list_import_export.html')
        self.assertContains(response, _('Import'))
        self.assertContains(response, _('Export'))


    @override_settings(TEMPLATE_STRING_IF_INVALID='INVALID_VARIABLE')
    def test_import(self):
        # GET the import form
        response = self.client.get('/admin/core/book/import/')
        self.assertEqual(response.status_code, 200)
        self.assertTemplateUsed(response, 'admin/import_export/import.html')
        self.assertContains(response, 'form action=""')
        self.assertContains(response, '<script src="/static/admin/js/vendor/jquery/jquery.min.js">', count=1, html=True)
        self.assertContains(response, '<script src="/static/admin/js/jquery.init.js">', count=1, html=True)
        self.assertContains(response, '<script src="/static/import_export/guess_format.js">', count=1, html=True)

        # POST the import form
        input_format = '0'
        filename = os.path.join(
            os.path.dirname(__file__),
            os.path.pardir,
            'exports',
            'books.csv')
        with open(filename, "rb") as f:
            data = {
                'input_format': input_format,
                'import_file': f,
            }
            response = self.client.post('/admin/core/book/import/', data)
        self.assertEqual(response.status_code, 200)
        self.assertIn('result', response.context)
        self.assertFalse(response.context['result'].has_errors())
        self.assertIn('confirm_form', response.context)
        confirm_form = response.context['confirm_form']

        data = confirm_form.initial
        self.assertEqual(data['original_file_name'], 'books.csv')
        response = self.client.post('/admin/core/book/process_import/', data,
                                    follow=True)
        self.assertEqual(response.status_code, 200)
        self.assertContains(response,
            _('Import finished, with {} new and {} updated {}.').format(
                1, 0, Book._meta.verbose_name_plural)
        )

    @override_settings(TEMPLATE_STRING_IF_INVALID='INVALID_VARIABLE')
    def test_import_second_resource(self):
        Book.objects.create(id=1)

        # GET the import form
        response = self.client.get('/admin/core/book/import/')
        self.assertContains(response, "Export/Import only book names")
        self.assertEqual(response.status_code, 200)
        self.assertTemplateUsed(response, 'admin/import_export/import.html')
        self.assertContains(response, 'form action=""')

        # POST the import form
        input_format = '0'
        filename = os.path.join(
            os.path.dirname(__file__),
            os.path.pardir,
            'exports',
            'books.csv')
        with open(filename, "rb") as f:
            data = {
                'input_format': input_format,
                'import_file': f,
                'resource': 1,
            }
            response = self.client.post('/admin/core/book/import/', data)
        self.assertEqual(response.status_code, 200)
        self.assertIn('result', response.context)
        self.assertFalse(response.context['result'].has_errors())
        self.assertIn('confirm_form', response.context)
        confirm_form = response.context['confirm_form']

        data = confirm_form.initial
        self.assertEqual(data['original_file_name'], 'books.csv')
        response = self.client.post('/admin/core/book/process_import/', data,
                                    follow=True)
        self.assertEqual(response.status_code, 200)
        self.assertContains(response,
            _('Import finished, with {} new and {} updated {}.').format(
                0, 1, Book._meta.verbose_name_plural)
        )
        # Check, that we really use second resource - author_email didn't get imported
        self.assertEqual(Book.objects.get(id=1).author_email, "")

    def test_import_legacy_book(self):
        """
        This test exists solely to test import works correctly using the deprecated
        functions.
        This test can be removed when the deprecated code is removed.
        """
        warnings.filterwarnings("ignore", category=DeprecationWarning)
        Book.objects.create(id=1)

        # GET the import form
        response = self.client.get('/admin/core/legacybook/import/')
        self.assertContains(response, "Export/Import only book names")
        self.assertEqual(response.status_code, 200)
        self.assertTemplateUsed(response, 'admin/import_export/import.html')
        self.assertContains(response, 'form action=""')

        # POST the import form
        input_format = '0'
        filename = os.path.join(
            os.path.dirname(__file__),
            os.path.pardir,
            'exports',
            'books.csv')
        with open(filename, "rb") as f:
            data = {
                'input_format': input_format,
                'import_file': f,
                'resource': 1,
            }
            response = self.client.post('/admin/core/legacybook/import/', data)
        self.assertEqual(response.status_code, 200)
        self.assertIn('result', response.context)
        self.assertFalse(response.context['result'].has_errors())
        self.assertIn('confirm_form', response.context)
        confirm_form = response.context['confirm_form']

        data = confirm_form.initial
        self.assertEqual(data['original_file_name'], 'books.csv')
        response = self.client.post('/admin/core/legacybook/process_import/', data, follow=True)
        self.assertEqual(response.status_code, 200)
        self.assertContains(response, 'Import finished, with 0 new and 1 updated legacy books.')

    def test_import_action_handles_UnicodeDecodeError_as_form_error(self):
        # POST the import form
        input_format = '0'
        filename = os.path.join(
            os.path.dirname(__file__),
            os.path.pardir,
            'exports',
            'books.csv')
        with open(filename, "rb") as f:
            data = {
                'input_format': input_format,
                'import_file': f,
            }
            with mock.patch("import_export.admin.TempFolderStorage.read") as mock_tmp_folder_storage:
                b_arr = b'\x00'
                mock_tmp_folder_storage.side_effect = UnicodeDecodeError('codec', b_arr, 1, 2, 'fail!')
                response = self.client.post('/admin/core/book/import/', data)
        self.assertEqual(response.status_code, 200)
        target_msg = (
            '\'UnicodeDecodeError\' encountered while trying to read file. '
            'Ensure you have chosen the correct format for the file. '
            '\'codec\' codec can\'t decode bytes in position 1-1: fail!'
        )
        # required for testing via tox
        # remove after django 5.0 released
        if django.VERSION >= (4, 0):
            with warnings.catch_warnings():
                warnings.filterwarnings("ignore", category=DeprecationWarning)
                try:
                    self.assertFormError(response.context['form'], 'import_file', target_msg)
                except TypeError:
                    self.assertFormError(response, 'form', 'import_file', target_msg)
        else:
            self.assertFormError(response, 'form', 'import_file', target_msg)

    def test_import_action_handles_ValueError_as_form_error(self):
        # POST the import form
        input_format = '0'
        filename = os.path.join(
            os.path.dirname(__file__),
            os.path.pardir,
            'exports',
            'books.csv')
        with open(filename, "rb") as f:
            data = {
                'input_format': input_format,
                'import_file': f,
            }
            with mock.patch("import_export.admin.TempFolderStorage.read") as mock_tmp_folder_storage:
                mock_tmp_folder_storage.side_effect = ValueError('some unknown error')
                response = self.client.post('/admin/core/book/import/', data)
        self.assertEqual(response.status_code, 200)
        target_msg = (
            '\'ValueError\' encountered while trying to read file. '
            'Ensure you have chosen the correct format for the file. '
            'some unknown error'
        )

        # required for testing via tox
        # remove after django 5.0 released
        if django.VERSION >= (4, 0):
            with warnings.catch_warnings():
                warnings.filterwarnings("ignore", category=DeprecationWarning)
                try:
                    self.assertFormError(response.context['form'], 'import_file', target_msg)
                except TypeError:
                    self.assertFormError(response, 'form', 'import_file', target_msg)
        else:
            self.assertFormError(response, 'form', 'import_file', target_msg)

    def assert_string_in_response(self, filename, input_format, encoding=None):
        input_format = input_format
        filename = os.path.join(
            os.path.dirname(__file__),
            os.path.pardir,
            'exports',
            filename)
        with open(filename, "rb") as f:
            data = {
                'input_format': input_format,
                'import_file': f,
            }
            if encoding:
                BookAdmin.from_encoding = encoding
            response = self.client.post('/admin/core/book/import/', data)
        self.assertEqual(response.status_code, 200)
        self.assertIn('result', response.context)
        self.assertFalse(response.context['result'].has_errors())
        self.assertContains(response, 'test@example.com')

    @override_settings(IMPORT_EXPORT_TMP_STORAGE_CLASS='import_export.tmp_storages.TempFolderStorage')
    def test_import_action_handles_TempFolderStorage_read(self):
        self.assert_string_in_response('books.csv', '0')

    @override_settings(IMPORT_EXPORT_TMP_STORAGE_CLASS='import_export.tmp_storages.TempFolderStorage')
    def test_import_action_handles_TempFolderStorage_read_iso_8859_1(self):
        self.assert_string_in_response('books-ISO-8859-1.csv', '0', 'ISO-8859-1')

    @override_settings(IMPORT_EXPORT_TMP_STORAGE_CLASS='import_export.tmp_storages.CacheStorage')
    def test_import_action_handles_CacheStorage_read(self):
        self.assert_string_in_response('books.csv', '0')

    @override_settings(IMPORT_EXPORT_TMP_STORAGE_CLASS='import_export.tmp_storages.CacheStorage')
    def test_import_action_handles_CacheStorage_read_iso_8859_1(self):
        self.assert_string_in_response('books-ISO-8859-1.csv', '0', 'ISO-8859-1')

    @override_settings(IMPORT_EXPORT_TMP_STORAGE_CLASS='import_export.tmp_storages.CacheStorage')
    def test_import_action_handles_CacheStorage_read_binary(self):
        self.assert_string_in_response('books.xls', '1')

    @override_settings(IMPORT_EXPORT_TMP_STORAGE_CLASS='import_export.tmp_storages.MediaStorage')
    def test_import_action_handles_MediaStorage_read(self):
        self.assert_string_in_response('books.csv', '0')

    @override_settings(IMPORT_EXPORT_TMP_STORAGE_CLASS='import_export.tmp_storages.MediaStorage')
    def test_import_action_handles_MediaStorage_read_iso_8859_1(self):
        self.assert_string_in_response('books-ISO-8859-1.csv', '0', 'ISO-8859-1')

    @override_settings(IMPORT_EXPORT_TMP_STORAGE_CLASS='import_export.tmp_storages.MediaStorage')
    def test_import_action_handles_MediaStorage_read_binary(self):
        self.assert_string_in_response('books.xls', '1')

    def test_delete_from_admin(self):
        # test delete from admin site (see #432)

        # create a book which can be deleted
        b = Book.objects.create(id=1)

        input_format = '0'
        filename = os.path.join(
            os.path.dirname(__file__),
            os.path.pardir,
            'exports',
            'books-for-delete.csv')
        with open(filename, "rb") as f:
            data = {
                'input_format': input_format,
                'import_file': f,
            }
            response = self.client.post('/admin/core/book/import/', data)
        self.assertEqual(response.status_code, 200)
        confirm_form = response.context['confirm_form']
        data = confirm_form.initial
        response = self.client.post('/admin/core/book/process_import/', data,
                                    follow=True)
        self.assertEqual(response.status_code, 200)

        # check the LogEntry was created as expected
        deleted_entry = LogEntry.objects.latest('id')
        self.assertEqual("delete through import_export", deleted_entry.change_message)
        self.assertEqual(DELETION, deleted_entry.action_flag)
        self.assertEqual(b.id, int(deleted_entry.object_id))
        self.assertEqual("", deleted_entry.object_repr)

    @override_settings(TEMPLATE_STRING_IF_INVALID='INVALID_VARIABLE')
    def test_import_mac(self):
        # GET the import form
        response = self.client.get('/admin/core/book/import/')
        self.assertEqual(response.status_code, 200)
        self.assertTemplateUsed(response, 'admin/import_export/import.html')
        self.assertContains(response, 'form action=""')

        # POST the import form
        input_format = '0'
        filename = os.path.join(
            os.path.dirname(__file__),
            os.path.pardir,
            'exports',
            'books-mac.csv')
        with open(filename, "rb") as f:
            data = {
                'input_format': input_format,
                'import_file': f,
            }
            response = self.client.post('/admin/core/book/import/', data)
        self.assertEqual(response.status_code, 200)
        self.assertIn('result', response.context)
        self.assertFalse(response.context['result'].has_errors())
        self.assertIn('confirm_form', response.context)
        confirm_form = response.context['confirm_form']

        data = confirm_form.initial
        self.assertEqual(data['original_file_name'], 'books-mac.csv')
        response = self.client.post('/admin/core/book/process_import/', data,
                                    follow=True)
        self.assertEqual(response.status_code, 200)
        self.assertContains(response,
            _('Import finished, with {} new and {} updated {}.').format(
                1, 0, Book._meta.verbose_name_plural)
        )
        
    def test_export(self):
        response = self.client.get('/admin/core/book/export/')
        self.assertEqual(response.status_code, 200)

        data = {
            'file_format': '0',
            }
        date_str = datetime.now().strftime('%Y-%m-%d')
        response = self.client.post('/admin/core/book/export/', data)
        self.assertEqual(response.status_code, 200)
        self.assertTrue(response.has_header("Content-Disposition"))
        self.assertEqual(response['Content-Type'], 'text/csv')
        self.assertEqual(
            response['Content-Disposition'],
            'attachment; filename="Book-{}.csv"'.format(date_str)
        )
        self.assertEqual(
            b"id,name,author,author_email,imported,published,"
            b"published_time,price,added,categories\r\n",
            response.content,
        )

    def test_export_second_resource(self):
        response = self.client.get('/admin/core/book/export/')
        self.assertEqual(response.status_code, 200)
        self.assertContains(response, "Export/Import only book names")

        data = {
            'file_format': '0',
            'resource': 1,
            }
        date_str = datetime.now().strftime('%Y-%m-%d')
        response = self.client.post('/admin/core/book/export/', data)
        self.assertEqual(response.status_code, 200)
        self.assertTrue(response.has_header("Content-Disposition"))
        self.assertEqual(response['Content-Type'], 'text/csv')
        self.assertEqual(
            response['Content-Disposition'],
            'attachment; filename="Book-{}.csv"'.format(date_str)
        )
        self.assertEqual(b"id,name\r\n", response.content)

    def test_export_legacy_resource(self):
        """
        This test exists solely to test import works correctly using the deprecated
        functions.
        This test can be removed when the deprecated code is removed.
        """
        warnings.filterwarnings("ignore", category=DeprecationWarning)
        response = self.client.get('/admin/core/legacybook/export/')
        self.assertEqual(response.status_code, 200)
        self.assertContains(response, "Export/Import only book names")

        data = {
            'file_format': '0',
            'resource': 1,
            }
        date_str = datetime.now().strftime('%Y-%m-%d')
        response = self.client.post('/admin/core/legacybook/export/', data)
        self.assertEqual(response.status_code, 200)
        self.assertTrue(response.has_header("Content-Disposition"))
        self.assertEqual(response['Content-Type'], 'text/csv')
        self.assertEqual(
            response['Content-Disposition'],
            'attachment; filename="LegacyBook-{}.csv"'.format(date_str)
        )
        self.assertEqual(b"id,name\r\n", response.content)

    def test_returns_xlsx_export(self):
        response = self.client.get('/admin/core/book/export/')
        self.assertEqual(response.status_code, 200)

        for i, f in enumerate(DEFAULT_FORMATS):
            if f().get_title() == 'xlsx':
                xlsx_index = i
                break
        else:
            self.fail('Unable to find xlsx format. DEFAULT_FORMATS: %r' % DEFAULT_FORMATS)
        data = {'file_format': str(xlsx_index)}
        response = self.client.post('/admin/core/book/export/', data)
        self.assertEqual(response.status_code, 200)
        self.assertTrue(response.has_header("Content-Disposition"))
        self.assertEqual(response['Content-Type'],
                         'application/vnd.openxmlformats-officedocument.spreadsheetml.sheet')

    def test_import_export_buttons_visible_without_add_permission(self):
        # issue 38 - Export button not visible when no add permission
        original = BookAdmin.has_add_permission
        BookAdmin.has_add_permission = lambda self, request: False
        response = self.client.get('/admin/core/book/')
        BookAdmin.has_add_permission = original

        self.assertContains(response, _('Export'))
        self.assertContains(response, _('Import'))

    def test_import_buttons_visible_without_add_permission(self):
        # When using ImportMixin, users should be able to see the import button
        # without add permission (to be consistent with ImportExportMixin)

        original = AuthorAdmin.has_add_permission
        AuthorAdmin.has_add_permission = lambda self, request: False
        response = self.client.get('/admin/core/author/')
        AuthorAdmin.has_add_permission = original

        self.assertContains(response, _('Import'))
        self.assertTemplateUsed(response, 'admin/import_export/change_list.html')

    def test_import_file_name_in_tempdir(self):
        # 65 - import_file_name form field can be use to access the filesystem
        import_file_name = os.path.join(
            os.path.dirname(__file__),
            os.path.pardir,
            'exports',
            'books.csv')
        data = {
            'input_format': "0",
            'import_file_name': import_file_name,
            'original_file_name': 'books.csv'
        }
        with self.assertRaises(FileNotFoundError):
            self.client.post('/admin/core/book/process_import/', data)

    def test_csrf(self):
        response = self.client.get('/admin/core/book/process_import/')
        self.assertEqual(response.status_code, 405)

    def test_import_log_entry(self):
        input_format = '0'
        filename = os.path.join(
            os.path.dirname(__file__),
            os.path.pardir,
            'exports',
            'books.csv')
        with open(filename, "rb") as f:
            data = {
                'input_format': input_format,
                'import_file': f,
            }
            response = self.client.post('/admin/core/book/import/', data)
        self.assertEqual(response.status_code, 200)
        confirm_form = response.context['confirm_form']
        data = confirm_form.initial
        response = self.client.post('/admin/core/book/process_import/', data,
                                    follow=True)
        self.assertEqual(response.status_code, 200)
        book = LogEntry.objects.latest('id')
        self.assertEqual(book.object_repr, "Some book")
        self.assertEqual(book.object_id, str(1))

    def test_import_log_entry_with_fk(self):
        Parent.objects.create(id=1234, name='Some Parent')
        input_format = '0'
        filename = os.path.join(
            os.path.dirname(__file__),
            os.path.pardir,
            'exports',
            'child.csv')
        with open(filename, "rb") as f:
            data = {
                'input_format': input_format,
                'import_file': f,
            }
            response = self.client.post('/admin/core/child/import/', data)
        self.assertEqual(response.status_code, 200)
        confirm_form = response.context['confirm_form']
        data = confirm_form.initial
        response = self.client.post('/admin/core/child/process_import/', data,
                                    follow=True)
        self.assertEqual(response.status_code, 200)
        child = LogEntry.objects.latest('id')
        self.assertEqual(child.object_repr, 'Some - child of Some Parent')
        self.assertEqual(child.object_id, str(1))

    def test_logentry_creation_with_import_obj_exception(self):
        # from https://mail.python.org/pipermail/python-dev/2008-January/076194.html
        def monkeypatch_method(cls):
            def decorator(func):
                setattr(cls, func.__name__, func)
                return func
            return decorator

        # Cause an exception in import_row, but only after import is confirmed,
        # so a failure only occurs when ImportMixin.process_import is called.
        class R(BookResource):
            def import_obj(self, obj, data, dry_run, **kwargs):
                if dry_run:
                    super().import_obj(obj, data, dry_run, **kwargs)
                else:
                    raise Exception

        @monkeypatch_method(BookAdmin)
        def get_resource_classes(self):
            return [R]

        # Verify that when an exception occurs in import_row, when raise_errors is False,
        # the returned row result has a correct import_type value,
        # so generating log entries does not fail.
        @monkeypatch_method(BookAdmin)
        def process_dataset(self, dataset, confirm_form, request, *args, **kwargs):
            resource = self.get_import_resource_classes()[0](**self.get_import_resource_kwargs(request, *args, **kwargs))
            return resource.import_data(dataset,
                                        dry_run=False,
                                        raise_errors=False,
                                        file_name=confirm_form.cleaned_data['original_file_name'],
                                        user=request.user,
                                        **kwargs)

        dataset = Dataset(headers=["id","name","author_email"])
        dataset.append([1, "Test 1", "test@example.com"])
        input_format = '0'
        content = dataset.csv
        f = SimpleUploadedFile("data.csv", content.encode(), content_type="text/csv")
        data = {
            "input_format": input_format,
            "import_file": f,
        }
        response = self.client.post('/admin/core/book/import/', data)
        self.assertEqual(response.status_code, 200)
        confirm_form = response.context['confirm_form']
        data = confirm_form.initial
        response = self.client.post('/admin/core/book/process_import/', data,
                                    follow=True)
        self.assertEqual(response.status_code, 200)

    def test_import_with_customized_forms(self):
        """Test if admin import works if forms are customized"""
        # We reuse import scheme from `test_import` to import books.csv.
        # We use customized BookAdmin (CustomBookAdmin) with modified import
        # form, which requires Author to be selected (from available authors).
        # Note that url is /admin/core/ebook/import (and not: ...book/import)!

        # We need at least a single author in the db to select from in the
        # admin import custom forms
        Author.objects.create(id=11, name='Test Author')

        # GET the import form
        response = self.client.get('/admin/core/ebook/import/')
        self.assertEqual(response.status_code, 200)
        self.assertTemplateUsed(response, 'admin/import_export/import.html')
        self.assertContains(response, 'form action=""')

        # POST the import form
        input_format = '0'
        filename = os.path.join(os.path.dirname(__file__),
                                os.path.pardir,
                                'exports',
                                'books.csv')
        with open(filename, "rb") as fobj:
            data = {'author': 11,
                    'input_format': input_format,
                    'import_file': fobj}
            response = self.client.post('/admin/core/ebook/import/', data)

        self.assertEqual(response.status_code, 200)
        self.assertIn('result', response.context)
        self.assertFalse(response.context['result'].has_errors())
        self.assertIn('confirm_form', response.context)
        confirm_form = response.context['confirm_form']
        self.assertIsInstance(confirm_form,
                              CustomBookAdmin(EBook, 'ebook/import')
                              .get_confirm_form_class(None))

        data = confirm_form.initial
        self.assertEqual(data['original_file_name'], 'books.csv')
        response = self.client.post('/admin/core/ebook/process_import/',
                                    data, follow=True)
        self.assertEqual(response.status_code, 200)
        self.assertContains(
            response,
            _('Import finished, with {} new and {} updated {}.').format(
                1, 0, EBook._meta.verbose_name_plural)
        )

    @mock.patch('core.admin.BookAdmin.get_import_form_class')
    def test_deprecated_importform_new_api_raises_warning(self, mock_get_import_form):
        class DjangoImportForm(django.forms.Form):
            def __init__(self, import_formats, *args, **kwargs):
                super().__init__(*args, **kwargs)

        mock_get_import_form.return_value = DjangoImportForm

        with self.assertWarnsRegex(
                DeprecationWarning,
                r"^The ImportForm class must inherit from ImportExportFormBase, "
                r"this is needed for multiple resource classes to work properly. $"
                ):
            # GET the import form
            response = self.client.get('/admin/core/book/import/')
            self.assertEqual(response.status_code, 200)
            self.assertTemplateUsed(response, 'admin/import_export/import.html')
            self.assertContains(response, 'form action=""')

    @mock.patch('core.admin.BookAdmin.get_import_form_class')
    @mock.patch('core.admin.BookAdmin.get_form_kwargs')
    def test_deprecated_importform_raises_warning(self, mock_get_form_kwargs, mock_get_import_form):
        class DjangoImportForm(django.forms.Form):
            def __init__(self, import_formats, *args, **kwargs):
                super().__init__(*args, **kwargs)

        mock_get_form_kwargs.is_original = False
        mock_get_import_form.return_value = DjangoImportForm

        with self.assertWarnsRegex(
                DeprecationWarning,
                r"^The ImportForm class must inherit from ImportExportFormBase, "
                r"this is needed for multiple resource classes to work properly. $"
                ):
            # GET the import form
            response = self.client.get('/admin/core/book/import/')
            self.assertEqual(response.status_code, 200)
            self.assertTemplateUsed(response, 'admin/import_export/import.html')
            self.assertContains(response, 'form action=""')

    def test_get_skip_admin_log_attribute(self):
        m = ImportMixin()
        m.skip_admin_log = True
        self.assertTrue(m.get_skip_admin_log())

    def test_get_tmp_storage_class_attribute(self):
        """Mock dynamically loading a class defined by an attribute"""
        target = "SomeClass"
        m = ImportMixin()
        m.tmp_storage_class = "tmpClass"
        with mock.patch("import_export.admin.import_string") as mock_import_string:
            mock_import_string.return_value = target
            self.assertEqual(target, m.get_tmp_storage_class())

    def test_get_import_data_kwargs_with_form_kwarg(self):
        """
        Test that if a the method is called with a 'form' kwarg,
        then it is removed and the updated dict is returned
        """
        request = MagicMock(spec=HttpRequest)
        m = ImportMixin()
        kw = {
            "a": 1,
            "form": "some_form"
        }
        target = {
            "a": 1
        }
        self.assertEqual(target, m.get_import_data_kwargs(request, **kw))

    def test_get_import_data_kwargs_with_no_form_kwarg_returns_empty_dict(self):
        """
        Test that if a the method is called with no 'form' kwarg,
        then an empty dict is returned
        """
        request = MagicMock(spec=HttpRequest)
        m = ImportMixin()
        kw = {
            "a": 1,
        }
        target = {}
        self.assertEqual(target, m.get_import_data_kwargs(request, **kw))

    def test_get_context_data_returns_empty_dict(self):
        m = ExportMixin()
        self.assertEqual(dict(), m.get_context_data())

    def test_media_attribute(self):
        """
        Test that the 'media' attribute of the ModelAdmin class is overridden to include
        the project-specific js file.
        """
        mock_model = mock.MagicMock()
        mock_site = mock.MagicMock()

        class TestExportActionModelAdmin(ExportActionModelAdmin):
            def __init__(self):
                super().__init__(mock_model, mock_site)

        m = TestExportActionModelAdmin()
        target_media = m.media
        self.assertEqual('import_export/action_formats.js', target_media._js[-1])


class ConfirmImportEncodingTest(TestCase):
    """Test handling 'confirm import' step using different file encodings
    and storage types.
    """

    def setUp(self):
        user = User.objects.create_user('admin', 'admin@example.com',
                                        'password')
        user.is_staff = True
        user.is_superuser = True
        user.save()
        self.client.login(username='admin', password='password')

    def assert_string_in_response(self, filename, input_format, encoding=None):
        input_format = input_format
        filename = os.path.join(
            os.path.dirname(__file__),
            os.path.pardir,
            'exports',
            filename)
        with open(filename, "rb") as f:
            data = {
                'input_format': input_format,
                'import_file': f,
            }
            if encoding:
                BookAdmin.from_encoding = encoding
            response = self.client.post('/admin/core/book/import/', data)
        self.assertEqual(response.status_code, 200)
        self.assertIn('result', response.context)
        self.assertFalse(response.context['result'].has_errors())
        self.assertContains(response, 'test@example.com')

    @override_settings(IMPORT_EXPORT_TMP_STORAGE_CLASS='import_export.tmp_storages.TempFolderStorage')
    def test_import_action_handles_TempFolderStorage_read(self):
        self.assert_string_in_response('books.csv', '0')

    @override_settings(IMPORT_EXPORT_TMP_STORAGE_CLASS='import_export.tmp_storages.TempFolderStorage')
    def test_import_action_handles_TempFolderStorage_read_mac(self):
        self.assert_string_in_response('books-mac.csv', '0')

    @override_settings(IMPORT_EXPORT_TMP_STORAGE_CLASS='import_export.tmp_storages.TempFolderStorage')
    def test_import_action_handles_TempFolderStorage_read_iso_8859_1(self):
        self.assert_string_in_response('books-ISO-8859-1.csv', '0', 'ISO-8859-1')

    @override_settings(IMPORT_EXPORT_TMP_STORAGE_CLASS='import_export.tmp_storages.TempFolderStorage')
    def test_import_action_handles_TempFolderStorage_read_binary(self):
        self.assert_string_in_response('books.xls', '1')

    @override_settings(IMPORT_EXPORT_TMP_STORAGE_CLASS='import_export.tmp_storages.CacheStorage')
    def test_import_action_handles_CacheStorage_read(self):
        self.assert_string_in_response('books.csv', '0')

    @override_settings(IMPORT_EXPORT_TMP_STORAGE_CLASS='import_export.tmp_storages.CacheStorage')
    def test_import_action_handles_CacheStorage_read_mac(self):
        self.assert_string_in_response('books-mac.csv', '0')

    @override_settings(IMPORT_EXPORT_TMP_STORAGE_CLASS='import_export.tmp_storages.CacheStorage')
    def test_import_action_handles_CacheStorage_read_iso_8859_1(self):
        self.assert_string_in_response('books-ISO-8859-1.csv', '0', 'ISO-8859-1')

    @override_settings(IMPORT_EXPORT_TMP_STORAGE_CLASS='import_export.tmp_storages.CacheStorage')
    def test_import_action_handles_CacheStorage_read_binary(self):
        self.assert_string_in_response('books.xls', '1')

    @override_settings(IMPORT_EXPORT_TMP_STORAGE_CLASS='import_export.tmp_storages.MediaStorage')
    def test_import_action_handles_MediaStorage_read(self):
        self.assert_string_in_response('books.csv', '0')

    @override_settings(IMPORT_EXPORT_TMP_STORAGE_CLASS='import_export.tmp_storages.MediaStorage')
    def test_import_action_handles_MediaStorage_read_mac(self):
        self.assert_string_in_response('books-mac.csv', '0')

    @override_settings(IMPORT_EXPORT_TMP_STORAGE_CLASS='import_export.tmp_storages.MediaStorage')
    def test_import_action_handles_MediaStorage_read_iso_8859_1(self):
        self.assert_string_in_response('books-ISO-8859-1.csv', '0', 'ISO-8859-1')

    @override_settings(IMPORT_EXPORT_TMP_STORAGE_CLASS='import_export.tmp_storages.MediaStorage')
    def test_import_action_handles_MediaStorage_read_binary(self):
        self.assert_string_in_response('books.xls', '1')


class CompleteImportEncodingTest(TestCase):
    """Test handling 'complete import' step using different file encodings
    and storage types.
    """

    def setUp(self):
        user = User.objects.create_user('admin', 'admin@example.com',
                                        'password')
        user.is_staff = True
        user.is_superuser = True
        user.save()
        self.client.login(username='admin', password='password')

    def assert_string_in_response(self, filename, input_format, encoding=None):
        input_format = input_format
        filename = os.path.join(
            os.path.dirname(__file__),
            os.path.pardir,
            'exports',
            filename)
        with open(filename, "rb") as f:
            data = {
                'input_format': input_format,
                'import_file': f,
            }
            if encoding:
                BookAdmin.from_encoding = encoding
            response = self.client.post('/admin/core/book/import/', data)

        confirm_form = response.context['confirm_form']
        data = confirm_form.initial
        response = self.client.post('/admin/core/book/process_import/', data, follow=True)

        self.assertEqual(response.status_code, 200)
        self.assertContains(response, 'Import finished, with 1 new and 0 updated books.')

    @override_settings(IMPORT_EXPORT_TMP_STORAGE_CLASS='import_export.tmp_storages.TempFolderStorage')
    def test_import_action_handles_TempFolderStorage_read(self):
        self.assert_string_in_response('books.csv', '0')

    @override_settings(IMPORT_EXPORT_TMP_STORAGE_CLASS='import_export.tmp_storages.TempFolderStorage')
    def test_import_action_handles_TempFolderStorage_read_mac(self):
        self.assert_string_in_response('books-mac.csv', '0')

    @override_settings(IMPORT_EXPORT_TMP_STORAGE_CLASS='import_export.tmp_storages.TempFolderStorage')
    def test_import_action_handles_TempFolderStorage_read_iso_8859_1(self):
        self.assert_string_in_response('books-ISO-8859-1.csv', '0', 'ISO-8859-1')

    @override_settings(IMPORT_EXPORT_TMP_STORAGE_CLASS='import_export.tmp_storages.TempFolderStorage')
    def test_import_action_handles_TempFolderStorage_read_binary(self):
        self.assert_string_in_response('books.xls', '1')

    @override_settings(IMPORT_EXPORT_TMP_STORAGE_CLASS='import_export.tmp_storages.CacheStorage')
    def test_import_action_handles_CacheStorage_read(self):
        self.assert_string_in_response('books.csv', '0')

    @override_settings(IMPORT_EXPORT_TMP_STORAGE_CLASS='import_export.tmp_storages.CacheStorage')
    def test_import_action_handles_CacheStorage_read_mac(self):
        self.assert_string_in_response('books-mac.csv', '0')

    @override_settings(IMPORT_EXPORT_TMP_STORAGE_CLASS='import_export.tmp_storages.CacheStorage')
    def test_import_action_handles_CacheStorage_read_iso_8859_1(self):
        self.assert_string_in_response('books-ISO-8859-1.csv', '0', 'ISO-8859-1')

    @override_settings(IMPORT_EXPORT_TMP_STORAGE_CLASS='import_export.tmp_storages.CacheStorage')
    def test_import_action_handles_CacheStorage_read_binary(self):
        self.assert_string_in_response('books.xls', '1')

    @override_settings(IMPORT_EXPORT_TMP_STORAGE_CLASS='import_export.tmp_storages.MediaStorage')
    def test_import_action_handles_MediaStorage_read(self):
        self.assert_string_in_response('books.csv', '0')

    @override_settings(IMPORT_EXPORT_TMP_STORAGE_CLASS='import_export.tmp_storages.MediaStorage')
    def test_import_action_handles_MediaStorage_read_mac(self):
        self.assert_string_in_response('books-mac.csv', '0')

    @override_settings(IMPORT_EXPORT_TMP_STORAGE_CLASS='import_export.tmp_storages.MediaStorage')
    def test_import_action_handles_MediaStorage_read_iso_8859_1(self):
        self.assert_string_in_response('books-ISO-8859-1.csv', '0', 'ISO-8859-1')

    @override_settings(IMPORT_EXPORT_TMP_STORAGE_CLASS='import_export.tmp_storages.MediaStorage')
    def test_import_action_handles_MediaStorage_read_binary(self):
        self.assert_string_in_response('books.xls', '1')


class TestImportExportActionModelAdmin(ImportExportActionModelAdmin):
    def __init__(self, mock_model, mock_site, error_instance):
        self.error_instance = error_instance
        super().__init__(mock_model, mock_site)

    def write_to_tmp_storage(self, import_file, input_format):
        mock_storage = MagicMock(spec=TempFolderStorage)

        mock_storage.read.side_effect = self.error_instance
        return mock_storage


<<<<<<< HEAD
=======
class ImportActionDecodeErrorTest(TestCase):
    mock_model = mock.Mock(spec=Book)
    mock_model.__name__ = "mockModel"
    mock_site = mock.MagicMock()
    mock_request = MagicMock(spec=HttpRequest)
    mock_request.POST = {'a': 1}
    mock_request.FILES = {}

    @mock.patch("import_export.admin.ImportForm")
    def test_import_action_handles_UnicodeDecodeError(self, mock_form):
        mock_form.is_valid.return_value = True
        b_arr = b'\x00\x00'
        m = TestImportExportActionModelAdmin(self.mock_model, self.mock_site,
                                                  UnicodeDecodeError('codec', b_arr, 1, 2, 'fail!'))
        res = m.import_action(self.mock_request)
        target = (
            "<h1>Imported file has a wrong encoding: &#x27;codec&#x27; codec "
            "can&#x27;t decode byte 0x00 in position 1: fail!</h1>"
        )
        self.assertEqual(target, res.content.decode())

    @mock.patch("import_export.admin.ImportForm")
    def test_import_action_handles_error(self, mock_form):
        mock_form.is_valid.return_value = True
        m = TestImportExportActionModelAdmin(self.mock_model, self.mock_site,
                                                  ValueError("fail"))
        res = m.import_action(self.mock_request)
        self.assertRegex(
            res.content.decode(),
            r"<h1>ValueError encountered while trying to read file: .*</h1>")


>>>>>>> 3d5dc8e7
class ExportActionAdminIntegrationTest(TestCase):

    def setUp(self):
        user = User.objects.create_user('admin', 'admin@example.com',
                                        'password')
        user.is_staff = True
        user.is_superuser = True
        user.save()

        self.cat1 = Category.objects.create(name='Cat 1')
        self.cat2 = Category.objects.create(name='Cat 2')

        self.client.login(username='admin', password='password')

    def test_export(self):
        data = {
            'action': ['export_admin_action'],
            'file_format': '0',
            '_selected_action': [str(self.cat1.id)],
        }
        response = self.client.post('/admin/core/category/', data)
        self.assertContains(response, self.cat1.name, status_code=200)
        self.assertNotContains(response, self.cat2.name, status_code=200)
        self.assertTrue(response.has_header("Content-Disposition"))
        date_str = datetime.now().strftime('%Y-%m-%d')
        self.assertEqual(
            response['Content-Disposition'],
            'attachment; filename="Category-{}.csv"'.format(date_str)
        )

    def test_export_no_format_selected(self):
        data = {
            'action': ['export_admin_action'],
            '_selected_action': [str(self.cat1.id)],
        }
        response = self.client.post('/admin/core/category/', data)
        self.assertEqual(response.status_code, 302)

    def test_get_export_data_raises_PermissionDenied_when_no_export_permission_assigned(self):
        request = MagicMock(spec=HttpRequest)

        class TestMixin(ExportMixin):
            model = Book

            def has_export_permission(self, request):
                return False
        m = TestMixin()
        with self.assertRaises(PermissionDenied):
            m.get_export_data('0', Book.objects.none(), request=request)

    def test_export_admin_action_one_formats(self):
        mock_model = mock.MagicMock()
        mock_site = mock.MagicMock()

        class TestCategoryAdmin(ExportActionModelAdmin):
            def __init__(self):
                super().__init__(mock_model, mock_site)

            formats = [base_formats.CSV]

        m = TestCategoryAdmin()
        action_form = m.action_form

        items = list(action_form.base_fields.items())
        file_format = items[len(items)-1][1]
        choices = file_format.choices

        self.assertNotEqual(choices[0][0], '---')
        self.assertEqual(choices[0][1], "csv")

    def test_export_admin_action_formats(self):

        mock_model = mock.MagicMock()
        mock_site = mock.MagicMock()

        class TestCategoryAdmin(ExportActionModelAdmin):
            def __init__(self):
                super().__init__(mock_model, mock_site)

        class TestFormatsCategoryAdmin(ExportActionModelAdmin):
            def __init__(self):
                super().__init__(mock_model, mock_site)

            formats = [base_formats.CSV, base_formats.JSON]

        m = TestCategoryAdmin()
        action_form = m.action_form

        items = list(action_form.base_fields.items())
        file_format = items[len(items)-1][1]
        choices = file_format.choices

        self.assertEqual(choices[0][1], "---")
        self.assertEqual(len(choices), 9)

        m = TestFormatsCategoryAdmin()
        action_form = m.action_form

        items = list(action_form.base_fields.items())
        file_format = items[len(items)-1][1]
        choices = file_format.choices

        self.assertEqual(choices[0][1], "---")
        self.assertEqual(len(m.formats) + 1, len(choices))

        self.assertIn('csv', [c[1] for c in choices])
        self.assertIn('json', [c[1] for c in choices])


class TestExportEncoding(TestCase):
    mock_request = MagicMock(spec=HttpRequest)
    mock_request.POST = {'file_format': 0}

    class TestMixin(ExportMixin):
        model = Book

        def __init__(self, test_str=None):
            self.test_str = test_str

        def get_data_for_export(self, request, queryset, *args, **kwargs):
            dataset = Dataset(headers=["id", "name"])
            dataset.append([1, self.test_str])
            return dataset

        def get_export_queryset(self, request):
            return list()

        def get_export_filename(self, request, queryset, file_format):
            return "f"

    def setUp(self):
        self.file_format = formats.base_formats.CSV()
        self.export_mixin = self.TestMixin(test_str="teststr")

    def test_to_encoding_not_set_default_encoding_is_utf8(self):
        self.export_mixin = self.TestMixin(test_str="teststr")
        data = self.export_mixin.get_export_data(self.file_format, list(), request=self.mock_request)
        csv_dataset = tablib.import_set(data)
        self.assertEqual("teststr", csv_dataset.dict[0]["name"])

    def test_to_encoding_set(self):
        self.export_mixin = self.TestMixin(test_str="ハローワールド")
        data = self.export_mixin.get_export_data(self.file_format, list(), request=self.mock_request, encoding="shift-jis")
        encoding = chardet.detect(bytes(data))["encoding"]
        self.assertEqual("SHIFT_JIS", encoding)

    def test_to_encoding_set_incorrect(self):
        self.export_mixin = self.TestMixin()
        with self.assertRaises(LookupError):
            self.export_mixin.get_export_data(self.file_format, list(), request=self.mock_request, encoding="bad-encoding")

    def test_to_encoding_not_set_for_binary_file(self):
        self.export_mixin = self.TestMixin(test_str="teststr")
        self.file_format = formats.base_formats.XLSX()
        data = self.export_mixin.get_export_data(self.file_format, list(), request=self.mock_request)
        binary_dataset = tablib.import_set(data)
        self.assertEqual("teststr", binary_dataset.dict[0]["name"])

    @mock.patch("import_export.admin.ImportForm")
    def test_export_action_to_encoding(self, mock_form):
        mock_form.is_valid.return_value = True
        self.export_mixin.to_encoding = "utf-8"
        with mock.patch("import_export.admin.ExportMixin.get_export_data") as mock_get_export_data:
            self.export_mixin.export_action(self.mock_request)
            encoding_kwarg = mock_get_export_data.call_args_list[0][1]["encoding"]
            self.assertEqual("utf-8", encoding_kwarg)

    @mock.patch("import_export.admin.ImportForm")
    def test_export_admin_action_to_encoding(self, mock_form):
        class TestExportActionMixin(ExportActionMixin):
            def get_export_filename(self, request, queryset, file_format):
                return "f"

        self.mock_request.POST = {'file_format': '1'}

        self.export_mixin = TestExportActionMixin()
        self.export_mixin.to_encoding = "utf-8"
        mock_form.is_valid.return_value = True
        with mock.patch("import_export.admin.ExportMixin.get_export_data") as mock_get_export_data:
            self.export_mixin.export_admin_action(self.mock_request, list())
            encoding_kwarg = mock_get_export_data.call_args_list[0][1]["encoding"]
            self.assertEqual("utf-8", encoding_kwarg)


class TestImportMixinDeprecationWarnings(TestCase):
    class TestMixin(ImportMixin):
        """
        TestMixin is a subclass which mimics a
        class which the user may have created
        """

        def get_import_form(self):
            return super().get_import_form()

        def get_confirm_import_form(self):
            return super().get_confirm_import_form()

        def get_form_kwargs(self, form_class, **kwargs):
            return super().get_form_kwargs(form_class, **kwargs)

    def setUp(self):
        super().setUp()
        self.import_mixin = ImportMixin()

    def test_get_import_form_warning(self):
        target_msg = (
            "ImportMixin.get_import_form() is deprecated and will be removed in a future release. "
            "Please use get_import_form_class() instead."
        )
        with self.assertWarns(DeprecationWarning) as w:
            self.import_mixin.get_import_form()
            self.assertEqual(target_msg, str(w.warnings[0].message))

    def test_get_confirm_import_form_warning(self):
        target_msg = (
            "ImportMixin.get_confirm_import_form() is deprecated and will be removed in a future release. "
            "Please use get_confirm_form_class() instead."
        )
        with self.assertWarns(DeprecationWarning) as w:
            self.import_mixin.get_confirm_import_form()
            self.assertEqual(target_msg, str(w.warnings[0].message))

    def test_get_form_kwargs_warning(self):
        target_msg = (
            "ImportMixin.get_form_kwargs() is deprecated and will be removed in a future release. "
            "Please use get_import_form_kwargs() or get_confirm_form_kwargs() instead."
        )
        with self.assertWarns(DeprecationWarning) as w:
            self.import_mixin.get_form_kwargs(None)
            self.assertEqual(target_msg, str(w.warnings[0].message))

    def test_get_import_form_class_warning(self):
        self.import_mixin = self.TestMixin()
        target_msg = (
            "ImportMixin.get_import_form() is deprecated and will be removed in a future release. "
            "Please use the new 'import_form_class' attribute to specify a custom form class, "
            "or override the get_import_form_class() method if your requirements are more complex."
        )
        with self.assertWarns(DeprecationWarning) as w:
            self.import_mixin.get_import_form_class(None)
            self.assertEqual(target_msg, str(w.warnings[0].message))

    def test_get_confirm_form_class_warning(self):
        self.import_mixin = self.TestMixin()
        target_msg = (
            "ImportMixin.get_confirm_import_form() is deprecated and will be removed in a future release. "
            "Please use the new 'confirm_form_class' attribute to specify a custom form class, "
            "or override the get_confirm_form_class() method if your requirements are more complex."
        )
        with self.assertWarns(DeprecationWarning) as w:
            self.import_mixin.get_confirm_form_class(None)
            self.assertEqual(target_msg, str(w.warnings[0].message))


class TestExportMixinDeprecationWarnings(TestCase):
    class TestMixin(ExportMixin):
        """
        TestMixin is a subclass which mimics a
        class which the user may have created
        """

        def get_export_form(self):
            return super().get_export_form()

    def setUp(self):
        super().setUp()
        self.export_mixin = self.TestMixin()

    def test_get_export_form_warning(self):
        target_msg = (
            "ExportMixin.get_export_form() is deprecated and will "
            "be removed in a future release. Please use the new "
            "'export_form_class' attribute to specify a custom form "
            "class, or override the get_export_form_class() method if "
            "your requirements are more complex."
        )
        with self.assertWarns(DeprecationWarning) as w:
            self.export_mixin.get_export_form()
            self.assertEqual(target_msg, str(w.warnings[0].message))<|MERGE_RESOLUTION|>--- conflicted
+++ resolved
@@ -55,7 +55,6 @@
         self.assertContains(response, _('Import'))
         self.assertContains(response, _('Export'))
 
-
     @override_settings(TEMPLATE_STRING_IF_INVALID='INVALID_VARIABLE')
     def test_import(self):
         # GET the import form
@@ -371,7 +370,7 @@
             _('Import finished, with {} new and {} updated {}.').format(
                 1, 0, Book._meta.verbose_name_plural)
         )
-        
+
     def test_export(self):
         response = self.client.get('/admin/core/book/export/')
         self.assertEqual(response.status_code, 200)
@@ -928,41 +927,6 @@
         return mock_storage
 
 
-<<<<<<< HEAD
-=======
-class ImportActionDecodeErrorTest(TestCase):
-    mock_model = mock.Mock(spec=Book)
-    mock_model.__name__ = "mockModel"
-    mock_site = mock.MagicMock()
-    mock_request = MagicMock(spec=HttpRequest)
-    mock_request.POST = {'a': 1}
-    mock_request.FILES = {}
-
-    @mock.patch("import_export.admin.ImportForm")
-    def test_import_action_handles_UnicodeDecodeError(self, mock_form):
-        mock_form.is_valid.return_value = True
-        b_arr = b'\x00\x00'
-        m = TestImportExportActionModelAdmin(self.mock_model, self.mock_site,
-                                                  UnicodeDecodeError('codec', b_arr, 1, 2, 'fail!'))
-        res = m.import_action(self.mock_request)
-        target = (
-            "<h1>Imported file has a wrong encoding: &#x27;codec&#x27; codec "
-            "can&#x27;t decode byte 0x00 in position 1: fail!</h1>"
-        )
-        self.assertEqual(target, res.content.decode())
-
-    @mock.patch("import_export.admin.ImportForm")
-    def test_import_action_handles_error(self, mock_form):
-        mock_form.is_valid.return_value = True
-        m = TestImportExportActionModelAdmin(self.mock_model, self.mock_site,
-                                                  ValueError("fail"))
-        res = m.import_action(self.mock_request)
-        self.assertRegex(
-            res.content.decode(),
-            r"<h1>ValueError encountered while trying to read file: .*</h1>")
-
-
->>>>>>> 3d5dc8e7
 class ExportActionAdminIntegrationTest(TestCase):
 
     def setUp(self):
