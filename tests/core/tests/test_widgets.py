import zoneinfo
from datetime import date, datetime, time, timedelta
from decimal import Decimal
from unittest import mock

import pytz
from core.models import Author, Category
from django.test import TestCase
from django.test.utils import override_settings
from django.utils import timezone

from import_export import widgets


class BooleanWidgetTest(TestCase):

    def setUp(self):
        self.widget = widgets.BooleanWidget()

    def test_clean(self):
        self.assertTrue(self.widget.clean("1"))
        self.assertTrue(self.widget.clean(1))
        self.assertTrue(self.widget.clean("TRUE"))
        self.assertTrue(self.widget.clean("True"))
        self.assertTrue(self.widget.clean("true"))

        self.assertFalse(self.widget.clean("0"))
        self.assertFalse(self.widget.clean(0))
        self.assertFalse(self.widget.clean("FALSE"))
        self.assertFalse(self.widget.clean("False"))
        self.assertFalse(self.widget.clean("false"))

        self.assertEqual(self.widget.clean(""), None)
        self.assertEqual(self.widget.clean("NONE"), None)
        self.assertEqual(self.widget.clean("None"), None)
        self.assertEqual(self.widget.clean("none"), None)
        self.assertEqual(self.widget.clean("NULL"), None)
        self.assertEqual(self.widget.clean("null"), None)

    def test_render(self):
        self.assertEqual(self.widget.render(True), "1")
        self.assertEqual(self.widget.render(False), "0")
        self.assertEqual(self.widget.render(None), "")


class DateWidgetTest(TestCase):

    def setUp(self):
        self.date = date(2012, 8, 13)
        self.widget = widgets.DateWidget('%d.%m.%Y')

    def test_render(self):
        self.assertEqual(self.widget.render(self.date), "13.08.2012")

    def test_render_none(self):
        self.assertEqual(self.widget.render(None), "")

    def test_render_datetime_safe(self):
        """datetime_safe is supposed to be used to support dates older than 1000"""
        self.date = date(10, 8, 2)
        self.assertEqual(self.widget.render(self.date), "02.08.0010")

    def test_clean(self):
        self.assertEqual(self.widget.clean("13.08.2012"), self.date)

    def test_clean_returns_None_for_empty_value(self):
        self.assertIsNone(self.widget.clean(None))

    def test_clean_returns_date_when_date_passed(self):
        self.assertEqual(self.date, self.widget.clean(self.date))

    def test_clean_raises_ValueError(self):
        self.widget = widgets.DateWidget('x')
        with self.assertRaisesRegex(ValueError, "Enter a valid date."):
            self.widget.clean('2021-05-01')

    @override_settings(USE_TZ=True)
    def test_use_tz(self):
        self.assertEqual(self.widget.render(self.date), "13.08.2012")
        self.assertEqual(self.widget.clean("13.08.2012"), self.date)

    @override_settings(DATE_INPUT_FORMATS=None)
    def test_default_format(self):
        self.widget = widgets.DateWidget()
        self.assertEqual(("%Y-%m-%d",), self.widget.formats)


class DateTimeWidgetTest(TestCase):

    def setUp(self):
        self.datetime = datetime(2012, 8, 13, 18, 0, 0)
        self.widget = widgets.DateTimeWidget('%d.%m.%Y %H:%M:%S')

    def test_render(self):
        self.assertEqual(self.widget.render(self.datetime),
                         "13.08.2012 18:00:00")

    def test_render_none(self):
        self.assertEqual(self.widget.render(None), "")

    def test_clean(self):
        self.assertEqual(self.widget.clean("13.08.2012 18:00:00"),
                         self.datetime)

    @override_settings(USE_TZ=True, TIME_ZONE='Europe/Ljubljana')
    def test_use_tz(self):
        utc_dt = timezone.make_aware(self.datetime, pytz.UTC)
        self.assertEqual(self.widget.render(utc_dt), "13.08.2012 20:00:00")
        self.assertEqual(self.widget.clean("13.08.2012 20:00:00"), utc_dt)

    @override_settings(USE_TZ=True, TIME_ZONE='Europe/Ljubljana')
<<<<<<< HEAD
    def test_regression_issue_1165(self):
        utc_dt = timezone.make_aware(self.datetime, pytz.UTC)

        # issue #1165 as initially described: sending an input through render(clean(..))
        # raises an exception
        self.widget.render(self.widget.clean(datetime(2012, 8, 13, 20, 0, 0)))

        # regression test for the underlying problem
        self.assertEqual(self.widget.clean(datetime(2012, 8, 13, 20, 0, 0)), utc_dt)
=======
    def test_clean_returns_tz_aware_datetime_when_naive_datetime_passed(self):
        # issue 1165
        target_dt = timezone.make_aware(self.datetime, zoneinfo.ZoneInfo('Europe/Ljubljana'))
        self.assertEqual(target_dt, self.widget.clean(self.datetime))
>>>>>>> 9c423256

    @override_settings(DATETIME_INPUT_FORMATS=None)
    def test_default_format(self):
        self.widget = widgets.DateTimeWidget()
        self.assertEqual(("%Y-%m-%d %H:%M:%S",), self.widget.formats)

    def test_clean_returns_datetime_when_datetime_passed(self):
        self.assertEqual(self.datetime, self.widget.clean(self.datetime))

    def test_render_datetime_safe(self):
        """datetime_safe is supposed to be used to support dates older than 1000"""
        self.datetime = datetime(10, 8, 2)
        self.assertEqual(self.widget.render(self.datetime), "02.08.0010 00:00:00")


class DateWidgetBefore1900Test(TestCase):
    """https://github.com/django-import-export/django-import-export/pull/94"""
    def setUp(self):
        self.date = date(1868, 8, 13)
        self.widget = widgets.DateWidget('%d.%m.%Y')

    def test_render(self):
        self.assertEqual(self.widget.render(self.date), "13.08.1868")

    def test_clean(self):
        self.assertEqual(self.widget.clean("13.08.1868"), self.date)


class DateTimeWidgetBefore1900Test(TestCase):

    def setUp(self):
        self.datetime = datetime(1868, 8, 13)
        self.widget = widgets.DateTimeWidget('%d.%m.%Y')

    def test_render(self):
        self.assertEqual("13.08.1868", self.widget.render(self.datetime))

    def test_clean(self):
        self.assertEqual(self.datetime, self.widget.clean("13.08.1868"))


class TimeWidgetTest(TestCase):

    def setUp(self):
        self.time = time(20, 15, 0)
        self.widget = widgets.TimeWidget('%H:%M:%S')

    def test_render(self):
        self.assertEqual(self.widget.render(self.time), "20:15:00")

    def test_render_none(self):
        self.assertEqual(self.widget.render(None), "")

    def test_clean(self):
        self.assertEqual(self.widget.clean("20:15:00"), self.time)

    @override_settings(TIME_INPUT_FORMATS=None)
    def test_default_format(self):
        self.widget = widgets.TimeWidget()
        self.assertEqual(("%H:%M:%S",), self.widget.formats)

    def test_clean_raises_ValueError(self):
        self.widget = widgets.TimeWidget('x')
        with self.assertRaisesRegex(ValueError, "Enter a valid time."):
            self.widget.clean("20:15:00")

    def test_clean_returns_time_when_time_passed(self):
        self.assertEqual(self.time, self.widget.clean(self.time))

class DurationWidgetTest(TestCase):

    def setUp(self):
        self.duration = timedelta(hours=1, minutes=57, seconds=0)
        self.widget = widgets.DurationWidget()

    def test_render(self):
        self.assertEqual(self.widget.render(self.duration), "1:57:00")

    def test_render_none(self):
        self.assertEqual(self.widget.render(None), "")

    def test_render_zero(self):
        self.assertEqual(self.widget.render(timedelta(0)), "0:00:00")

    def test_clean(self):
        self.assertEqual(self.widget.clean("1:57:00"), self.duration)

    def test_clean_none(self):
        self.assertEqual(self.widget.clean(""), None)

    def test_clean_zero(self):
        self.assertEqual(self.widget.clean("0:00:00"), timedelta(0))

    @mock.patch("import_export.widgets.parse_duration", side_effect=ValueError("err"))
    def test_clean_raises_ValueError(self, _):
        with self.assertRaisesRegex(ValueError, "Enter a valid duration."):
            self.widget.clean("x")


class FloatWidgetTest(TestCase):

    def setUp(self):
        self.value = 11.111
        self.widget = widgets.FloatWidget()

    def test_clean(self):
        self.assertEqual(self.widget.clean(11.111), self.value)

    def test_render(self):
        self.assertEqual(self.widget.render(self.value), self.value)

    def test_clean_string_zero(self):
        self.assertEqual(self.widget.clean("0"), 0.0)
        self.assertEqual(self.widget.clean("0.0"), 0.0)

    def test_clean_empty_string(self):
        self.assertEqual(self.widget.clean(""), None)
        self.assertEqual(self.widget.clean(" "), None)
        self.assertEqual(self.widget.clean("\r\n\t"), None)


class DecimalWidgetTest(TestCase):

    def setUp(self):
        self.value = Decimal("11.111")
        self.widget = widgets.DecimalWidget()

    def test_clean(self):
        self.assertEqual(self.widget.clean("11.111"), self.value)
        self.assertEqual(self.widget.clean(11.111), self.value)

    def test_render(self):
        self.assertEqual(self.widget.render(self.value), self.value)

    def test_clean_string_zero(self):
        self.assertEqual(self.widget.clean("0"), Decimal("0"))
        self.assertEqual(self.widget.clean("0.0"), Decimal("0"))

    def test_clean_empty_string(self):
        self.assertEqual(self.widget.clean(""), None)
        self.assertEqual(self.widget.clean(" "), None)
        self.assertEqual(self.widget.clean("\r\n\t"), None)


class IntegerWidgetTest(TestCase):

    def setUp(self):
        self.value = 0
        self.widget = widgets.IntegerWidget()
        self.bigintvalue = 163371428940853127

    def test_clean_integer_zero(self):
        self.assertEqual(self.widget.clean(0), self.value)

    def test_clean_big_integer(self):
        self.assertEqual(self.widget.clean(163371428940853127), self.bigintvalue)

    def test_clean_string_zero(self):
        self.assertEqual(self.widget.clean("0"), self.value)
        self.assertEqual(self.widget.clean("0.0"), self.value)

    def test_clean_empty_string(self):
        self.assertEqual(self.widget.clean(""), None)
        self.assertEqual(self.widget.clean(" "), None)
        self.assertEqual(self.widget.clean("\n\t\r"), None)


class ForeignKeyWidgetTest(TestCase):

    def setUp(self):
        self.widget = widgets.ForeignKeyWidget(Author)
        self.author = Author.objects.create(name='Foo')

    def test_clean(self):
        self.assertEqual(self.widget.clean(self.author.id), self.author)

    def test_clean_empty(self):
        self.assertEqual(self.widget.clean(""), None)

    def test_render(self):
        self.assertEqual(self.widget.render(self.author), self.author.pk)

    def test_render_empty(self):
        self.assertEqual(self.widget.render(None), "")

    def test_clean_multi_column(self):
        class BirthdayWidget(widgets.ForeignKeyWidget):
            def get_queryset(self, value, row, *args, **kwargs):
                return self.model.objects.filter(
                    birthday=row['birthday']
                )
        author2 = Author.objects.create(name='Foo')
        author2.birthday = "2016-01-01"
        author2.save()
        birthday_widget = BirthdayWidget(Author, 'name')
        row = {'name': "Foo", 'birthday': author2.birthday}
        self.assertEqual(birthday_widget.clean("Foo", row), author2)

    def test_invalid_get_queryset(self):
        class BirthdayWidget(widgets.ForeignKeyWidget):
            def get_queryset(self, value, row):
                return self.model.objects.filter(
                    birthday=row['birthday']
                )

        birthday_widget = BirthdayWidget(Author, 'name')
        row = {'name': "Foo", 'age': 38}
        with self.assertRaises(TypeError):
            birthday_widget.clean("Foo", row, row_number=1)

    def test_render_handles_value_error(self):
        class TestObj(object):
            @property
            def attr(self):
                raise ValueError("some error")

        t = TestObj()
        self.widget = widgets.ForeignKeyWidget(mock.Mock(), "attr")
        self.assertIsNone(self.widget.render(t))



class ManyToManyWidget(TestCase):

    def setUp(self):
        self.widget = widgets.ManyToManyWidget(Category)
        self.widget_name = widgets.ManyToManyWidget(Category, field="name")
        self.cat1 = Category.objects.create(name='Cat úňíčóďě')
        self.cat2 = Category.objects.create(name='Cat 2')

    def test_clean(self):
        value = "%s,%s" % (self.cat1.pk, self.cat2.pk)
        cleaned_data = self.widget.clean(value)
        self.assertEqual(len(cleaned_data), 2)
        self.assertIn(self.cat1, cleaned_data)
        self.assertIn(self.cat2, cleaned_data)

    def test_clean_field(self):
        value = "%s,%s" % (self.cat1.name, self.cat2.name)
        cleaned_data = self.widget_name.clean(value)
        self.assertEqual(len(cleaned_data), 2)
        self.assertIn(self.cat1, cleaned_data)
        self.assertIn(self.cat2, cleaned_data)

    def test_clean_field_spaces(self):
        value = "%s, %s" % (self.cat1.name, self.cat2.name)
        cleaned_data = self.widget_name.clean(value)
        self.assertEqual(len(cleaned_data), 2)
        self.assertIn(self.cat1, cleaned_data)
        self.assertIn(self.cat2, cleaned_data)

    def test_clean_typo(self):
        value = "%s," % self.cat1.pk
        cleaned_data = self.widget.clean(value)
        self.assertEqual(len(cleaned_data), 1)
        self.assertIn(self.cat1, cleaned_data)

    @mock.patch("core.models.Category.objects.none")
    def test_clean_handles_None_value(self, mock_none):
        self.widget.clean(None)
        self.assertEqual(1, mock_none.call_count)

    def test_int(self):
        value = self.cat1.pk
        cleaned_data = self.widget.clean(value)
        self.assertEqual(len(cleaned_data), 1)
        self.assertIn(self.cat1, cleaned_data)

    def test_float(self):
        value = float(self.cat1.pk)
        cleaned_data = self.widget.clean(value)
        self.assertEqual(len(cleaned_data), 1)
        self.assertIn(self.cat1, cleaned_data)

    def test_render(self):
        self.assertEqual(self.widget.render(Category.objects.order_by('id')),
                         "%s,%s" % (self.cat1.pk, self.cat2.pk))
        self.assertEqual(self.widget_name.render(Category.objects.order_by('id')),
                         "%s,%s" % (self.cat1.name, self.cat2.name))


class JSONWidgetTest(TestCase):

    def setUp(self):
        self.value = {"value": 23}
        self.widget = widgets.JSONWidget()

    def test_clean(self):
        self.assertEqual(self.widget.clean('{"value": 23}'), self.value)

    def test_render(self):
        self.assertEqual(self.widget.render(self.value), '{"value": 23}')

    def test_clean_single_quoted_string(self):
        self.assertEqual(self.widget.clean("{'value': 23}"), self.value)
        self.assertEqual(self.widget.clean("{'value': null}"), {'value': None})

    def test_clean_none(self):
        self.assertEqual(self.widget.clean(None), None)
        self.assertEqual(self.widget.clean('{"value": null}'), {'value': None})

    def test_render_none(self):
        self.assertEqual(self.widget.render(None), None)
        self.assertEqual(self.widget.render(dict()), None)
        self.assertEqual(self.widget.render({"value": None}), '{"value": null}')


class SimpleArrayWidgetTest(TestCase):

    def setUp(self):
        self.value = {"value": 23}
        self.widget = widgets.SimpleArrayWidget()

    def test_default_separator(self):
        self.assertEqual(',', self.widget.separator)

    def test_arg_separator(self):
        self.widget = widgets.SimpleArrayWidget('|')
        self.assertEqual('|', self.widget.separator)

    def test_clean_splits_str(self):
        s = "a,b,c"
        self.assertEqual(["a", "b", "c"], self.widget.clean(s))

    def test_clean_returns_empty_list_for_empty_arg(self):
        s = ''
        self.assertEqual([], self.widget.clean(s))

    def test_render(self):
        v = ["a", "b", "c"]
        s = "a,b,c"
        self.assertEqual(s, self.widget.render(v))<|MERGE_RESOLUTION|>--- conflicted
+++ resolved
@@ -109,22 +109,10 @@
         self.assertEqual(self.widget.clean("13.08.2012 20:00:00"), utc_dt)
 
     @override_settings(USE_TZ=True, TIME_ZONE='Europe/Ljubljana')
-<<<<<<< HEAD
-    def test_regression_issue_1165(self):
-        utc_dt = timezone.make_aware(self.datetime, pytz.UTC)
-
-        # issue #1165 as initially described: sending an input through render(clean(..))
-        # raises an exception
-        self.widget.render(self.widget.clean(datetime(2012, 8, 13, 20, 0, 0)))
-
-        # regression test for the underlying problem
-        self.assertEqual(self.widget.clean(datetime(2012, 8, 13, 20, 0, 0)), utc_dt)
-=======
     def test_clean_returns_tz_aware_datetime_when_naive_datetime_passed(self):
         # issue 1165
         target_dt = timezone.make_aware(self.datetime, zoneinfo.ZoneInfo('Europe/Ljubljana'))
         self.assertEqual(target_dt, self.widget.clean(self.datetime))
->>>>>>> 9c423256
 
     @override_settings(DATETIME_INPUT_FORMATS=None)
     def test_default_format(self):
