--- conflicted
+++ resolved
@@ -262,13 +262,8 @@
     def test_render(self):
         self.assertEqual(self.widget.render(Category.objects.order_by('id')),
                          "%s,%s" % (self.cat1.pk, self.cat2.pk))
-<<<<<<< HEAD
-        self.assertEqual(self.widget_name.render(Category.objects),
-                         u"%s,%s" % (self.cat1.name, self.cat2.name))
-=======
         self.assertEqual(self.widget_name.render(Category.objects.order_by('id')),
                          "%s,%s" % (self.cat1.name, self.cat2.name))
->>>>>>> 77816e4e
 
 
 class JSONWidgetTest(TestCase):
