--- conflicted
+++ resolved
@@ -12,11 +12,6 @@
 exclude = build,.git,.tox
 extend-ignore = E203
 max-line-length = 88
-<<<<<<< HEAD
-per-file-ignores =
-    setup.py:E501
-=======
->>>>>>> 27e868c4
 
 [coverage:run]
 parallel = true
